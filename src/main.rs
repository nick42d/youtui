--- conflicted
+++ resolved
@@ -10,13 +10,8 @@
 pub mod error;
 
 use cli::{
-<<<<<<< HEAD
-    get_and_output_oauth_token, print_artist, print_artist_json, print_search_suggestions,
-    print_search_suggestions_json,
-=======
     get_and_output_oauth_token, print_artist, print_artist_json, print_library_playlists,
     print_library_playlists_json, print_search_suggestions, print_search_suggestions_json,
->>>>>>> 02c3731d
 };
 use config::{ApiKey, Config};
 pub use error::Result;
@@ -71,8 +66,6 @@
             ..
         } => todo!(),
         Arguments {
-<<<<<<< HEAD
-=======
             command: Some(Commands::GetLibraryPlaylists),
             show_source: true,
             ..
@@ -83,7 +76,6 @@
             ..
         } => print_library_playlists().await?,
         Arguments {
->>>>>>> 02c3731d
             command: Some(Commands::GetSearchSuggestions { query }),
             show_source: false,
             ..
