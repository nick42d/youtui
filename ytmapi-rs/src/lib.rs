//! # ytmapi_rs
//! Library into YouTube Music's internal API.
//! ## Examples
//! For additional examples using builder, see [`builder`] module.
//! ### Unauthenticated usage - note, not all queries supported.
//! ```no_run
//! #[tokio::main]
//! pub async fn main() -> Result<(), ytmapi_rs::Error> {
//!     let yt = ytmapi_rs::YtMusic::new_unauthenticated().await?;
//!     yt.get_search_suggestions("Beatles").await?;
//!     let result = yt.get_search_suggestions("Beatles").await?;
//!     println!("{:?}", result);
//!     Ok(())
//! }
//! ```
<<<<<<< HEAD
//! ### Basic usage with a pre-created cookie file.
=======
//! ### Basic authenticated usage with a pre-created cookie file.
>>>>>>> a8192171
//! ```no_run
//! #[tokio::main]
//! pub async fn main() -> Result<(), ytmapi_rs::Error> {
//!     let cookie_path = std::path::Path::new("./cookie.txt");
//!     let yt = ytmapi_rs::YtMusic::from_cookie_file(cookie_path).await?;
//!     yt.get_search_suggestions("Beatles").await?;
//!     let result = yt.get_search_suggestions("Beatles").await?;
//!     println!("{:?}", result);
//!     Ok(())
//! }
//! ```
//! ### OAuth authenticated usage, using the workflow, and builder method to re-use the `Client`.
//! ```no_run
//! #[tokio::main]
//! pub async fn main() -> Result<(), ytmapi_rs::Error> {
//!     let client = ytmapi_rs::Client::new().unwrap();
//!     let (code, url) = ytmapi_rs::generate_oauth_code_and_url(&client).await?;
//!     println!("Go to {url}, finish the login flow, and press enter when done");
//!     let mut _buf = String::new();
//!     let _ = std::io::stdin().read_line(&mut _buf);
//!     let token = ytmapi_rs::generate_oauth_token(&client, code).await?;
//!     // NOTE: The token can be re-used until it expires, and refreshed once it has,
//!     // so it's recommended to save it to a file here.
//!     let yt = ytmapi_rs::YtMusicBuilder::new_with_client(client)
//!         .with_oauth_token(token)
//!         .build()
//!         .unwrap();
//!     let result = yt.get_search_suggestions("Beatles").await?;
//!     println!("{:?}", result);
//!     Ok(())
//! }
//! ```
//! ## Optional Features
//! ### TLS
//! NOTE: reqwest will prefer to utilise default-tls if multiple features are
//! built when using the standard constructors. Use `YtMusicBuilder` to ensure
//! the preferred choice of TLS is used. See reqwest docs for more information <https://docs.rs/reqwest/latest/reqwest/tls/index.html>.
//! - **default-tls** *(enabled by default)*: Utilises the default TLS from
//!   reqwest - at the time of writing is native-tls.
//! - **native-tls**: This feature allows use of the the native-tls crate,
//!   reliant on vendors tls.
//! - **rustls-tls**: This feature allows use of the rustls crate, written in
//!   rust.
//! ### Other
//! - **simplified_queries**: Adds convenience methods to [`YtMusic`].
//! - **serde_json**: Enables some interoperability functions with `serde_json`.
//! - **reqwest**: Enables some interoperability functions with `reqwest`.
// For feature specific documentation.
#![cfg_attr(docsrs, feature(doc_cfg))]
#[cfg(not(any(
    feature = "rustls-tls",
    feature = "native-tls",
    feature = "default-tls"
)))]
compile_error!("One of the TLS features must be enabled for this crate");
use auth::browser::BrowserToken;
use auth::noauth::NoAuthToken;
use auth::oauth::OAuthDeviceCode;
use auth::{AuthToken, OAuthToken, OAuthTokenGenerator};
#[doc(inline)]
pub use builder::YtMusicBuilder;
#[doc(inline)]
pub use client::Client;
use continuations::Continuable;
#[doc(inline)]
pub use error::{Error, Result};
use futures::Stream;
use parse::ParseFrom;
#[doc(inline)]
pub use parse::ProcessedResult;
#[doc(inline)]
pub use process::RawResult;
use query::{PostQuery, Query, QueryMethod};
use std::borrow::Borrow;
use std::hash::{DefaultHasher, Hash, Hasher};
use std::path::Path;

#[macro_use]
mod utils;
mod nav_consts;
mod process;
mod youtube_enums;

pub mod auth;
pub mod builder;
pub mod client;
pub mod common;
pub mod continuations;
pub mod error;
pub mod json;
pub mod parse;
pub mod query;

#[cfg(feature = "simplified-queries")]
#[cfg_attr(docsrs, doc(cfg(feature = "simplified-queries")))]
pub mod simplified_queries;

#[derive(Debug, Clone)]
// XXX: Consider wrapping auth in reference counting for cheap cloning.
// XXX: Note that we would then need to use a RwLock if we wanted to use mutability for
// refresh_token().
/// A handle to the YouTube Music API, wrapping a http client.
/// Generic over AuthToken, as different AuthTokens may allow different queries
/// to be executed.
/// It is recommended to re-use these as they internally contain a connection
/// pool.
/// # Documentation note
/// Examples given for methods on this struct will use fake or mock
/// constructors. When using in a real environment, you will need to construct
/// using a real token or cookie.
pub struct YtMusic<A: AuthToken> {
    // TODO: add language
    // TODO: add location
    client: Client,
    token: A,
}
impl YtMusic<NoAuthToken> {
    /// Create a new unauthenticated API handle.
    /// In unauthenticated mode, less queries are supported.
    /// Utilises the default TLS option for the enabled features.
    /// # Panics
    /// This will panic in some situations - see <https://docs.rs/reqwest/latest/reqwest/struct.Client.html#panics>
    pub async fn new_unauthenticated() -> Result<Self> {
        let client = Client::new().expect("Expected Client build to succeed");
        let token = NoAuthToken::new(&client).await?;
        Ok(YtMusic { client, token })
    }
}
impl YtMusic<BrowserToken> {
    /// Create a new API handle using a BrowserToken.
    /// Utilises the default TLS option for the enabled features.
    /// # Panics
    /// This will panic in some situations - see <https://docs.rs/reqwest/latest/reqwest/struct.Client.html#panics>
    pub fn from_browser_token(token: BrowserToken) -> YtMusic<BrowserToken> {
        let client = Client::new().expect("Expected Client build to succeed");
        YtMusic { client, token }
    }
    /// Create a new API handle using a real browser authentication cookie saved
    /// to a file on disk.
    /// Utilises the default TLS option for the enabled features.
    /// # Panics
    /// This will panic in some situations - see <https://docs.rs/reqwest/latest/reqwest/struct.Client.html#panics>
    pub async fn from_cookie_file<P: AsRef<Path>>(path: P) -> Result<Self> {
        let client = Client::new().expect("Expected Client build to succeed");
        let token = BrowserToken::from_cookie_file(path, &client).await?;
        Ok(Self { client, token })
    }
    /// Create a new API handle using a real browser authentication cookie in a
    /// String.
    /// Utilises the default TLS option for the enabled features.
    /// # Panics
    /// This will panic in some situations - see <https://docs.rs/reqwest/latest/reqwest/struct.Client.html#panics>
    pub async fn from_cookie<S: AsRef<str>>(cookie: S) -> Result<Self> {
        let client = Client::new().expect("Expected Client build to succeed");
        let token = BrowserToken::from_str(cookie.as_ref(), &client).await?;
        Ok(Self { client, token })
    }
}
impl YtMusic<OAuthToken> {
    /// Create a new API handle using an OAuthToken.
    /// Utilises the default TLS option for the enabled features.
    /// # Panics
    /// This will panic in some situations - see <https://docs.rs/reqwest/latest/reqwest/struct.Client.html#panics>
    pub fn from_oauth_token(token: OAuthToken) -> YtMusic<OAuthToken> {
        let client = Client::new().expect("Expected Client build to succeed");
        YtMusic { client, token }
    }
    /// Refresh the internal oauth token, and return a clone of it (for user to
    /// store locally, e.g).
    pub async fn refresh_token(&mut self) -> Result<OAuthToken> {
        let refreshed_token = self.token.refresh(&self.client).await?;
        self.token = refreshed_token.clone();
        Ok(refreshed_token)
    }
    /// Get a hash of the internal oauth token, for use in comparison
    /// operations.
    pub fn get_token_hash(&self) -> u64 {
        let mut h = DefaultHasher::new();
        self.token.hash(&mut h);
        h.finish()
    }
}
impl<A: AuthToken> YtMusic<A> {
    /// Return a raw result from YouTube music for query Q that requires further
    /// processing.
    /// # Note
    /// The returned raw result will hold a reference to the query it was called
    /// with. Therefore, passing an owned value is not permitted.
    /// # Usage
    /// ```no_run
    /// use ytmapi_rs::auth::BrowserToken;
    /// use ytmapi_rs::parse::ParseFrom;
    ///
    /// # async {
    /// let yt = ytmapi_rs::YtMusic::from_cookie("FAKE COOKIE").await?;
    /// let query = ytmapi_rs::query::SearchQuery::new("Beatles")
    ///     .with_filter(ytmapi_rs::query::search::ArtistsFilter);
    /// let raw_result = yt.raw_query(&query).await?;
    /// let result: Vec<ytmapi_rs::parse::SearchResultArtist> =
    ///     ParseFrom::parse_from(raw_result.process()?)?;
    /// assert_eq!(result[0].artist, "The Beatles");
    /// # Ok::<(), ytmapi_rs::Error>(())
    /// # };
    /// ```
    pub async fn raw_query<'a, Q: Query<A>>(&self, query: &'a Q) -> Result<RawResult<'a, Q, A>> {
        // TODO: Check for a response the reflects an expired Headers token
        Q::Method::call(query, &self.client, &self.token).await
    }
    /// Return a result from YouTube music that has had errors removed and been
    /// processed into parsable JSON.
    /// # Note
    /// The returned raw result will hold a reference to the query it was called
    /// with. Therefore, passing an owned value is not permitted.
    /// # Usage
    /// ```no_run
    /// use ytmapi_rs::auth::BrowserToken;
    /// use ytmapi_rs::parse::ParseFrom;
    ///
    /// # async {
    /// let yt = ytmapi_rs::YtMusic::from_cookie("FAKE COOKIE").await?;
    /// let query = ytmapi_rs::query::SearchQuery::new("Beatles")
    ///     .with_filter(ytmapi_rs::query::search::ArtistsFilter);
    /// let processed_result = yt.processed_query(&query).await?;
    /// let result: Vec<ytmapi_rs::parse::SearchResultArtist> =
    ///     ParseFrom::parse_from(processed_result)?;
    /// assert_eq!(result[0].artist, "The Beatles");
    /// # Ok::<(), ytmapi_rs::Error>(())
    /// # };
    /// ```
    pub async fn processed_query<'a, Q: Query<A>>(
        &self,
        query: &'a Q,
    ) -> Result<ProcessedResult<'a, Q>> {
        // TODO: Check for a response the reflects an expired Headers token
        self.raw_query(query).await?.process()
    }
    /// Return the raw JSON returned by YouTube music for Query Q.
    /// Return a result from YouTube music that has had errors removed and been
    /// processed into parsable JSON.
    /// # Usage
    /// ```no_run
    /// # async {
    /// let yt = ytmapi_rs::YtMusic::from_cookie("FAKE COOKIE").await?;
    /// let query = ytmapi_rs::query::SearchQuery::new("Beatles")
    ///     .with_filter(ytmapi_rs::query::search::ArtistsFilter);
    /// let json_string = yt.json_query(query).await?;
    /// assert!(serde_json::from_str::<serde_json::Value>(&json_string).is_ok());
    /// # Ok::<(), ytmapi_rs::Error>(())
    /// # };
    /// ```
    pub async fn json_query<Q: Query<A>>(&self, query: impl Borrow<Q>) -> Result<String> {
        // TODO: Remove allocation
        let json = self
            .raw_query(query.borrow())
            .await?
            .process()?
            .clone_json();
        Ok(json)
    }
    /// Return a result from YouTube music that has had errors removed and been
    /// processed into parsable JSON.
    /// # Usage
    /// ```no_run
    /// # async {
    /// let yt = ytmapi_rs::YtMusic::from_cookie("").await?;
    /// let query = ytmapi_rs::query::SearchQuery::new("Beatles")
    ///     .with_filter(ytmapi_rs::query::search::ArtistsFilter);
    /// let result = yt.query(query).await?;
    /// assert_eq!(result[0].artist, "The Beatles");
    /// # Ok::<(), ytmapi_rs::Error>(())
    /// # };
    /// ```
    pub async fn query<Q: Query<A>>(&self, query: impl Borrow<Q>) -> Result<Q::Output> {
        Q::Output::parse_from(self.processed_query(query.borrow()).await?)
    }
    /// Stream a query that has 'continuations', i.e can continue to stream
    /// results.
    /// # Return type lifetime notes
    /// The returned Impl Stream is tied to the lifetime of self, since it's
    /// self's client that will emit the results. It's also tied to the
    /// lifetime of query, but ideally it could take either owned or
    /// borrowed query.
    /// # Usage
    /// ```no_run
    /// use futures::stream::TryStreamExt;
    /// # async {
    /// let yt = ytmapi_rs::YtMusic::from_cookie("").await?;
    /// let query = ytmapi_rs::query::GetLibrarySongsQuery::default();
    /// let results = yt.stream(&query).try_collect::<Vec<_>>().await?;
    /// # Ok::<(), ytmapi_rs::Error>(())
    /// # };
    /// ```
    pub fn stream<'a, Q>(&'a self, query: &'a Q) -> impl Stream<Item = Result<Q::Output>> + 'a
    where
        Q: Query<A>,
        Q: PostQuery,
        Q::Output: Continuable<Q>,
    {
        continuations::stream(query, &self.client, &self.token)
    }
}
/// Generates a tuple containing fresh OAuthDeviceCode and corresponding url for
/// you to authenticate yourself at.
/// This requires a [`Client`] to run.
/// (OAuthDeviceCode, URL)
/// # Usage
/// ```no_run
/// #  async {
/// let client = ytmapi_rs::Client::new().unwrap();
/// let (code, url) = ytmapi_rs::generate_oauth_code_and_url(&client).await?;
/// # Ok::<(), ytmapi_rs::Error>(())
/// # };
/// ```
pub async fn generate_oauth_code_and_url(client: &Client) -> Result<(OAuthDeviceCode, String)> {
    let code = OAuthTokenGenerator::new(client).await?;
    let url = format!("{}?user_code={}", code.verification_url, code.user_code);
    Ok((code.device_code, url))
}
/// Generates an OAuth Token when given an OAuthDeviceCode.
/// This requires a [`Client`] to run.
/// # Usage
/// ```no_run
/// #  async {
/// let client = ytmapi_rs::Client::new().unwrap();
/// let (code, url) = ytmapi_rs::generate_oauth_code_and_url(&client).await?;
/// println!("Go to {url}, finish the login flow, and press enter when done");
/// let mut buf = String::new();
/// let _ = std::io::stdin().read_line(&mut buf);
/// let token = ytmapi_rs::generate_oauth_token(&client, code).await;
/// assert!(token.is_ok());
/// # Ok::<(), ytmapi_rs::Error>(())
/// # };
/// ```
pub async fn generate_oauth_token(client: &Client, code: OAuthDeviceCode) -> Result<OAuthToken> {
    let token = OAuthToken::from_code(client, code).await?;
    Ok(token)
}
/// Generates a Browser Token when given a browser cookie.
/// This requires a [`Client`] to run.
/// # Usage
/// ```no_run
/// # async {
/// let client = ytmapi_rs::Client::new().unwrap();
/// let cookie = "FAKE COOKIE";
/// let token = ytmapi_rs::generate_browser_token(&client, cookie).await;
/// assert!(matches!(
///     token.unwrap_err().into_kind(),
///     ytmapi_rs::error::ErrorKind::Header
/// ));
/// # };
/// ```
pub async fn generate_browser_token<S: AsRef<str>>(
    client: &Client,
    cookie: S,
) -> Result<BrowserToken> {
    let token = BrowserToken::from_str(cookie.as_ref(), client).await?;
    Ok(token)
}
/// Process a string of JSON as if it had been directly received from the
/// api for a query. Note that this is generic across AuthToken, and you may
/// need to provide the AuthToken type using 'turbofish'.
/// # Usage
/// ```
/// let json = r#"{ "test" : true }"#.to_string();
/// let query = ytmapi_rs::query::SearchQuery::new("Beatles");
/// let result = ytmapi_rs::process_json::<_, ytmapi_rs::auth::BrowserToken>(json, query);
/// assert!(result.is_err());
/// ```
pub fn process_json<Q: Query<A>, A: AuthToken>(
    json: String,
    query: impl Borrow<Q>,
) -> Result<Q::Output> {
    Q::Output::parse_from(RawResult::from_raw(json, query.borrow()).process()?)
}<|MERGE_RESOLUTION|>--- conflicted
+++ resolved
@@ -13,11 +13,7 @@
 //!     Ok(())
 //! }
 //! ```
-<<<<<<< HEAD
-//! ### Basic usage with a pre-created cookie file.
-=======
 //! ### Basic authenticated usage with a pre-created cookie file.
->>>>>>> a8192171
 //! ```no_run
 //! #[tokio::main]
 //! pub async fn main() -> Result<(), ytmapi_rs::Error> {
