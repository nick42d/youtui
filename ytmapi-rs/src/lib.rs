//! # ytmapi_rs
//! Library into YouTube Music's internal API.
//! ## Examples
//! For additional examples using builder, see [`builder`] module.
//! ### Unauthenticated usage - note, not all queries supported.
//! ```no_run
//! #[tokio::main]
//! pub async fn main() -> Result<(), ytmapi_rs::Error> {
//!     let yt = ytmapi_rs::YtMusic::new_unauthenticated().await?;
//!     yt.get_search_suggestions("Beatles").await?;
//!     let result = yt.get_search_suggestions("Beatles").await?;
//!     println!("{:?}", result);
//!     Ok(())
//! }
//! ```
<<<<<<< HEAD
//! ### Basic usage with a pre-created cookie file.
=======
//! ### Basic authenticated usage with a pre-created cookie file.
>>>>>>> 78c55b9f
//! ```no_run
//! #[tokio::main]
//! pub async fn main() -> Result<(), ytmapi_rs::Error> {
//!     let cookie_path = std::path::Path::new("./cookie.txt");
//!     let yt = ytmapi_rs::YtMusic::from_cookie_file(cookie_path).await?;
//!     yt.get_search_suggestions("Beatles").await?;
//!     let result = yt.get_search_suggestions("Beatles").await?;
//!     println!("{:?}", result);
//!     Ok(())
//! }
//! ```
//! ### OAuth authenticated usage, using the workflow, and builder method to re-use the `Client`.
//! ```no_run
//! #[tokio::main]
//! pub async fn main() -> Result<(), ytmapi_rs::Error> {
//!     let client = ytmapi_rs::Client::new().unwrap();
//!     // A Client ID and Client Secret must be provided - see `youtui` README.md.
//!     // In this example, I assume they were put in environment variables beforehand.
//!     let client_id = std::env::var("YOUTUI_OAUTH_CLIENT_ID").unwrap();
//!     let client_secret = std::env::var("YOUTUI_OAUTH_CLIENT_SECRET").unwrap();
//!     let (code, url) = ytmapi_rs::generate_oauth_code_and_url(&client, &client_id).await?;
//!     println!("Go to {url}, finish the login flow, and press enter when done");
//!     let mut _buf = String::new();
//!     let _ = std::io::stdin().read_line(&mut _buf);
//!     let token =
//!         ytmapi_rs::generate_oauth_token(&client, code, client_id, client_secret).await?;
//!     // NOTE: The token can be re-used until it expires, and refreshed once it has,
//!     // so it's recommended to save it to a file here.
//!     let yt = ytmapi_rs::YtMusicBuilder::new_with_client(client)
//!         .with_oauth_token(token)
//!         .build()
//!         .unwrap();
//!     let result = yt.get_search_suggestions("Beatles").await?;
//!     println!("{:?}", result);
//!     Ok(())
//! }
//! ```
//! ## Optional Features
//! ### TLS
//! NOTE: reqwest will prefer to utilise default-tls if multiple features are
//! built when using the standard constructors. Use `YtMusicBuilder` to ensure
//! the preferred choice of TLS is used. See reqwest docs for more information <https://docs.rs/reqwest/latest/reqwest/tls/index.html>.
//! - **default-tls** *(enabled by default)*: Utilises the default TLS from
//!   reqwest - at the time of writing is native-tls.
//! - **native-tls**: This feature allows use of the the native-tls crate,
//!   reliant on vendors tls.
//! - **rustls-tls**: This feature allows use of the rustls crate, written in
//!   rust.
//! ### Other
//! - **simplified_queries**: Adds convenience methods to [`YtMusic`].
//! - **serde_json**: Enables some interoperability functions with `serde_json`.
//! - **reqwest**: Enables some interoperability functions with `reqwest`.
// For feature specific documentation.
#![cfg_attr(docsrs, feature(doc_cfg))]
#[cfg(not(any(
    feature = "rustls-tls",
    feature = "native-tls",
    feature = "default-tls"
)))]
compile_error!("One of the TLS features must be enabled for this crate");
use auth::browser::BrowserToken;
use auth::noauth::NoAuthToken;
use auth::oauth::OAuthDeviceCode;
use auth::{AuthToken, LoggedIn, OAuthToken, OAuthTokenGenerator};
#[doc(inline)]
pub use builder::YtMusicBuilder;
use client::Body;
#[doc(inline)]
pub use client::Client;
use continuations::Continuable;
#[doc(inline)]
pub use error::{Error, Result};
use futures::Stream;
use parse::ParseFrom;
#[doc(inline)]
pub use parse::ProcessedResult;
#[doc(inline)]
pub use process::RawResult;
use query::{PostQuery, Query, QueryMethod};
use serde_json::Value;
use std::borrow::{Borrow, Cow};
use std::collections::HashMap;
use std::ffi::OsStr;
use std::hash::{DefaultHasher, Hash, Hasher};
use std::path::Path;
use utils::constants::DEFAULT_X_GOOG_AUTHUSER;

#[macro_use]
mod utils;
mod nav_consts;
mod process;
mod youtube_enums;

pub mod auth;
pub mod builder;
pub mod client;
pub mod common;
pub mod continuations;
pub mod error;
pub mod json;
pub mod parse;
pub mod query;

#[cfg(feature = "simplified-queries")]
#[cfg_attr(docsrs, doc(cfg(feature = "simplified-queries")))]
pub mod simplified_queries;

#[derive(Debug, Clone)]
// XXX: Consider wrapping auth in reference counting for cheap cloning.
// XXX: Note that we would then need to use a RwLock if we wanted to use mutability for
// refresh_token().
/// A handle to the YouTube Music API, wrapping a http client.
/// Generic over AuthToken, as different AuthTokens may allow different queries
/// to be executed.
/// It is recommended to re-use these as they internally contain a connection
/// pool.
/// # Documentation note
/// Examples given for methods on this struct will use fake or mock
/// constructors. When using in a real environment, you will need to construct
/// using a real token or cookie.
pub struct YtMusic<A: AuthToken> {
    // TODO: add language
    // TODO: add location
    client: Client,
    token: A,
}
impl YtMusic<NoAuthToken> {
    /// Create a new unauthenticated API handle.
    /// In unauthenticated mode, less queries are supported.
    /// Utilises the default TLS option for the enabled features.
    /// # Panics
    /// This will panic in some situations - see <https://docs.rs/reqwest/latest/reqwest/struct.Client.html#panics>
    pub async fn new_unauthenticated() -> Result<Self> {
        let client = Client::new().expect("Expected Client build to succeed");
        let token = NoAuthToken::new(&client).await?;
        Ok(YtMusic { client, token })
    }
}
impl YtMusic<BrowserToken> {
    /// Create a new API handle using a BrowserToken.
    /// Utilises the default TLS option for the enabled features.
    /// # Panics
    /// This will panic in some situations - see <https://docs.rs/reqwest/latest/reqwest/struct.Client.html#panics>
    pub fn from_browser_token(token: BrowserToken) -> YtMusic<BrowserToken> {
        let client = Client::new().expect("Expected Client build to succeed");
        YtMusic { client, token }
    }
    /// Create a new API handle using a real browser authentication cookie saved
    /// to a file on disk.
    /// Utilises the default TLS option for the enabled features.
    /// # Panics
    /// This will panic in some situations - see <https://docs.rs/reqwest/latest/reqwest/struct.Client.html#panics>
    pub async fn from_cookie_file<P: AsRef<Path>>(path: P) -> Result<Self> {
        let client = Client::new().expect("Expected Client build to succeed");
        let token = BrowserToken::from_cookie_file(path, &client).await?;
        Ok(Self { client, token })
    }
    /// Create a new API handle using a real browser authentication cookie in a
    /// String.
    /// Utilises the default TLS option for the enabled features.
    /// # Panics
    /// This will panic in some situations - see <https://docs.rs/reqwest/latest/reqwest/struct.Client.html#panics>
    pub async fn from_cookie<S: AsRef<str>>(cookie: S) -> Result<Self> {
        let client = Client::new().expect("Expected Client build to succeed");
        let token = BrowserToken::from_str(cookie.as_ref(), &client).await?;
        Ok(Self { client, token })
    }
}
impl YtMusic<OAuthToken> {
    /// Create a new API handle using an OAuthToken.
    /// Utilises the default TLS option for the enabled features.
    /// # Panics
    /// This will panic in some situations - see <https://docs.rs/reqwest/latest/reqwest/struct.Client.html#panics>
    pub fn from_oauth_token(token: OAuthToken) -> YtMusic<OAuthToken> {
        let client = Client::new().expect("Expected Client build to succeed");
        YtMusic { client, token }
    }
    /// Refresh the internal oauth token, and return a clone of it (for user to
    /// store locally, e.g).
    pub async fn refresh_token(&mut self) -> Result<OAuthToken> {
        let refreshed_token = self.token.refresh(&self.client).await?;
        self.token = refreshed_token.clone();
        Ok(refreshed_token)
    }
    /// Get a hash of the internal oauth token, for use in comparison
    /// operations.
    pub fn get_token_hash(&self) -> u64 {
        let mut h = DefaultHasher::new();
        self.token.hash(&mut h);
        h.finish()
    }
}
impl<A: AuthToken> YtMusic<A> {
    /// Return a raw result from YouTube music for query Q that requires further
    /// processing.
    /// # Note
    /// The returned raw result will hold a reference to the query it was called
    /// with. Therefore, passing an owned value is not permitted.
    /// # Usage
    /// ```no_run
    /// use ytmapi_rs::auth::BrowserToken;
    /// use ytmapi_rs::parse::ParseFrom;
    ///
    /// # async {
    /// let yt = ytmapi_rs::YtMusic::from_cookie("FAKE COOKIE").await?;
    /// let query = ytmapi_rs::query::SearchQuery::new("Beatles")
    ///     .with_filter(ytmapi_rs::query::search::ArtistsFilter);
    /// let raw_result = yt.raw_query(&query).await?;
    /// let result: Vec<ytmapi_rs::parse::SearchResultArtist> =
    ///     ParseFrom::parse_from(raw_result.process()?)?;
    /// assert_eq!(result[0].artist, "The Beatles");
    /// # Ok::<(), ytmapi_rs::Error>(())
    /// # };
    /// ```
    pub async fn raw_query<'a, Q: Query<A>>(&self, query: &'a Q) -> Result<RawResult<'a, Q, A>> {
        // TODO: Check for a response the reflects an expired Headers token
        Q::Method::call(query, &self.client, &self.token).await
    }
    /// Return a result from YouTube music that has had errors removed and been
    /// processed into parsable JSON.
    /// # Note
    /// The returned raw result will hold a reference to the query it was called
    /// with. Therefore, passing an owned value is not permitted.
    /// # Usage
    /// ```no_run
    /// use ytmapi_rs::auth::BrowserToken;
    /// use ytmapi_rs::parse::ParseFrom;
    ///
    /// # async {
    /// let yt = ytmapi_rs::YtMusic::from_cookie("FAKE COOKIE").await?;
    /// let query = ytmapi_rs::query::SearchQuery::new("Beatles")
    ///     .with_filter(ytmapi_rs::query::search::ArtistsFilter);
    /// let processed_result = yt.processed_query(&query).await?;
    /// let result: Vec<ytmapi_rs::parse::SearchResultArtist> =
    ///     ParseFrom::parse_from(processed_result)?;
    /// assert_eq!(result[0].artist, "The Beatles");
    /// # Ok::<(), ytmapi_rs::Error>(())
    /// # };
    /// ```
    pub async fn processed_query<'a, Q: Query<A>>(
        &self,
        query: &'a Q,
    ) -> Result<ProcessedResult<'a, Q>> {
        // TODO: Check for a response the reflects an expired Headers token
        self.raw_query(query).await?.process()
    }
    /// Return the raw JSON returned by YouTube music for Query Q.
    /// Return a result from YouTube music that has had errors removed and been
    /// processed into parsable JSON.
    /// # Usage
    /// ```no_run
    /// # async {
    /// let yt = ytmapi_rs::YtMusic::from_cookie("FAKE COOKIE").await?;
    /// let query = ytmapi_rs::query::SearchQuery::new("Beatles")
    ///     .with_filter(ytmapi_rs::query::search::ArtistsFilter);
    /// let json_string = yt.json_query(query).await?;
    /// assert!(serde_json::from_str::<serde_json::Value>(&json_string).is_ok());
    /// # Ok::<(), ytmapi_rs::Error>(())
    /// # };
    /// ```
    pub async fn json_query<Q: Query<A>>(&self, query: impl Borrow<Q>) -> Result<String> {
        // TODO: Remove allocation
        let json = self
            .raw_query(query.borrow())
            .await?
            .process()?
            .clone_json();
        Ok(json)
    }
    /// Return a result from YouTube music that has had errors removed and been
    /// processed into parsable JSON.
    /// # Usage
    /// ```no_run
    /// # async {
    /// let yt = ytmapi_rs::YtMusic::from_cookie("").await?;
    /// let query = ytmapi_rs::query::SearchQuery::new("Beatles")
    ///     .with_filter(ytmapi_rs::query::search::ArtistsFilter);
    /// let result = yt.query(query).await?;
    /// assert_eq!(result[0].artist, "The Beatles");
    /// # Ok::<(), ytmapi_rs::Error>(())
    /// # };
    /// ```
    pub async fn query<Q: Query<A>>(&self, query: impl Borrow<Q>) -> Result<Q::Output> {
        Q::Output::parse_from(self.processed_query(query.borrow()).await?)
    }
    /// Stream a query that has 'continuations', i.e can continue to stream
    /// results.
    /// # Return type lifetime notes
    /// The returned Impl Stream is tied to the lifetime of self, since it's
    /// self's client that will emit the results. It's also tied to the
    /// lifetime of query, but ideally it could take either owned or
    /// borrowed query.
    /// # Usage
    /// ```no_run
    /// use futures::stream::TryStreamExt;
    /// # async {
    /// let yt = ytmapi_rs::YtMusic::from_cookie("").await?;
    /// let query = ytmapi_rs::query::GetLibrarySongsQuery::default();
    /// let results = yt.stream(&query).try_collect::<Vec<_>>().await?;
    /// # Ok::<(), ytmapi_rs::Error>(())
    /// # };
    /// ```
    pub fn stream<'a, Q>(&'a self, query: &'a Q) -> impl Stream<Item = Result<Q::Output>> + 'a
    where
        Q: Query<A>,
        Q: PostQuery,
        Q::Output: Continuable<Q>,
    {
        continuations::stream(query, &self.client, &self.token)
    }
}
impl<A: LoggedIn> YtMusic<A> {
    pub async fn upload_song(&self, file_path: impl AsRef<Path>) -> Result<()> {
        const ALLOWED_UPLOAD_EXTENSIONS: &[&str] = &["mp3", "m4a", "wma", "flac", "ogg"];
        let file_path = file_path.as_ref();
        let upload_fileext: String = file_path
            .extension()
            .and_then(OsStr::to_str)
            // "Fileext required for GetUploadSongQuery"
            .unwrap()
            .into();
        if !ALLOWED_UPLOAD_EXTENSIONS
            .iter()
            .any(|ext| upload_fileext.as_str() == *ext)
        {
            panic!(
                "Fileext not in allowed list. Allowed values: {:?}",
                ALLOWED_UPLOAD_EXTENSIONS
            );
        }
        let song_file = tokio::fs::File::open(&file_path).await.unwrap();
        let upload_filesize_bytes = song_file.metadata().await.unwrap().len();
        const MAX_UPLOAD_FILESIZE_MB: u64 = 300;
        if upload_filesize_bytes > MAX_UPLOAD_FILESIZE_MB * (1024 * 1024) {
            panic!(
                "Unable to upload song greater than {} MB, size is {} MB",
                MAX_UPLOAD_FILESIZE_MB,
                upload_filesize_bytes / (1024 * 1024)
            );
        }
        let additional_headers: [(&str, Cow<str>); 4] = [
            (
                "Content-Type",
                "application/x-www-form-urlencoded;charset=utf-8".into(),
            ),
            ("X-Goog-Upload-Command", "start".into()),
            (
                "X-Goog-Upload-Header-Content-Length",
                upload_filesize_bytes.to_string().into(),
            ),
            ("X-Goog-Upload-Protocol", "resumable".into()),
        ];
        let combined_headers = self
            .token
            .headers()
            .unwrap()
            .into_iter()
            .chain(additional_headers)
            .collect::<HashMap<_, _>>();
        let upload_url_raw = self
            .client
            .post_query(
                "https://upload.youtube.com/upload/usermusic/http",
                combined_headers,
                Body::FromString(format!(
                    "filename={}",
                    file_path.file_name().unwrap().to_string_lossy()
                )),
                &[("authuser", DEFAULT_X_GOOG_AUTHUSER)],
            )
            .await
            .unwrap()
            .text;
        let upload_url_json = serde_json::from_str::<Value>(&upload_url_raw)
            .unwrap()
            .get_mut("upload_url")
            .unwrap()
            .take();
        let upload_url: String = serde_json::from_value(upload_url_json).unwrap();
        let additional_headers: [(&str, Cow<str>); 6] = [
            (
                "Content-Type",
                "application/x-www-form-urlencoded;charset=utf-8".into(),
            ),
            ("X-Goog-Upload-Command", "start".into()),
            (
                "X-Goog-Upload-Header-Content-Length",
                upload_filesize_bytes.to_string().into(),
            ),
            ("X-Goog-Upload-Protocol", "resumable".into()),
            ("X-Goog-Upload-Command", "upload, finalize".into()),
            ("X-Goog-Upload-Offset", "0".into()),
        ];
        let combined_headers = self
            .token
            .headers()
            .unwrap()
            .into_iter()
            .chain(additional_headers)
            .collect::<HashMap<_, _>>();
        let result = self
            .client
            .post_query(
                upload_url,
                combined_headers,
                Body::FromFileRef(&song_file),
                &(),
            )
            .await
            .unwrap()
            .status_code;
        Ok(())
    }
}
/// Generates a tuple containing fresh OAuthDeviceCode and corresponding url for
/// you to authenticate yourself at.
/// This requires a [`Client`] to run.
/// (OAuthDeviceCode, URL)
/// # Usage
/// ```no_run
/// #  async {
/// let client = ytmapi_rs::Client::new().unwrap();
/// // A Client ID must be provided - see `youtui` README.md.
/// // In this example, I assume it was put in an environment variable beforehand.
/// let client_id = std::env::var("YOUTUI_OAUTH_CLIENT_ID").unwrap();
/// let (code, url) = ytmapi_rs::generate_oauth_code_and_url(&client, client_id).await?;
/// # Ok::<(), ytmapi_rs::Error>(())
/// # };
/// ```
pub async fn generate_oauth_code_and_url(
    client: &Client,
    client_id: impl Into<String>,
) -> Result<(OAuthDeviceCode, String)> {
    let code = OAuthTokenGenerator::new(client, client_id).await?;
    let url = format!("{}?user_code={}", code.verification_url, code.user_code);
    Ok((code.device_code, url))
}
/// Generates an OAuth Token when given an OAuthDeviceCode.
/// This requires a [`Client`] to run.
/// # Usage
/// ```no_run
/// #  async {
/// let client = ytmapi_rs::Client::new().unwrap();
/// // A Client ID and Client Secret must be provided - see `youtui` README.md.
/// // In this example, I assume they were put in environment variables beforehand.
/// let client_id = std::env::var("YOUTUI_OAUTH_CLIENT_ID").unwrap();
/// let client_secret = std::env::var("YOUTUI_OAUTH_CLIENT_SECRET").unwrap();
/// let (code, url) = ytmapi_rs::generate_oauth_code_and_url(&client, &client_id).await?;
/// println!("Go to {url}, finish the login flow, and press enter when done");
/// let mut buf = String::new();
/// let _ = std::io::stdin().read_line(&mut buf);
/// let token = ytmapi_rs::generate_oauth_token(&client, code, client_id, client_secret).await;
/// assert!(token.is_ok());
/// # Ok::<(), ytmapi_rs::Error>(())
/// # };
/// ```
pub async fn generate_oauth_token(
    client: &Client,
    code: OAuthDeviceCode,
    client_id: impl Into<String>,
    client_secret: impl Into<String>,
) -> Result<OAuthToken> {
    let token = OAuthToken::from_code(client, code, client_id, client_secret).await?;
    Ok(token)
}
/// Generates a Browser Token when given a browser cookie.
/// This requires a [`Client`] to run.
/// # Usage
/// ```no_run
/// # async {
/// let client = ytmapi_rs::Client::new().unwrap();
/// let cookie = "FAKE COOKIE";
/// let token = ytmapi_rs::generate_browser_token(&client, cookie).await;
/// assert!(matches!(
///     token.unwrap_err().into_kind(),
///     ytmapi_rs::error::ErrorKind::Header
/// ));
/// # };
/// ```
pub async fn generate_browser_token<S: AsRef<str>>(
    client: &Client,
    cookie: S,
) -> Result<BrowserToken> {
    let token = BrowserToken::from_str(cookie.as_ref(), client).await?;
    Ok(token)
}
/// Process a string of JSON as if it had been directly received from the
/// api for a query. Note that this is generic across AuthToken, and you may
/// need to provide the AuthToken type using 'turbofish'.
/// # Usage
/// ```
/// let json = r#"{ "test" : true }"#.to_string();
/// let query = ytmapi_rs::query::SearchQuery::new("Beatles");
/// let result = ytmapi_rs::process_json::<_, ytmapi_rs::auth::BrowserToken>(json, query);
/// assert!(result.is_err());
/// ```
pub fn process_json<Q: Query<A>, A: AuthToken>(
    json: String,
    query: impl Borrow<Q>,
) -> Result<Q::Output> {
    Q::Output::parse_from(RawResult::from_raw(json, query.borrow()).process()?)
}<|MERGE_RESOLUTION|>--- conflicted
+++ resolved
@@ -13,11 +13,7 @@
 //!     Ok(())
 //! }
 //! ```
-<<<<<<< HEAD
-//! ### Basic usage with a pre-created cookie file.
-=======
 //! ### Basic authenticated usage with a pre-created cookie file.
->>>>>>> 78c55b9f
 //! ```no_run
 //! #[tokio::main]
 //! pub async fn main() -> Result<(), ytmapi_rs::Error> {
