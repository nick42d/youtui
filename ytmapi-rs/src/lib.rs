--- conflicted
+++ resolved
@@ -68,26 +68,12 @@
     feature = "default-tls"
 )))]
 compile_error!("One of the TLS features must be enabled for this crate");
-<<<<<<< HEAD
+use auth::browser::BrowserToken;
+use auth::noauth::NoAuthToken;
+use auth::oauth::OAuthDeviceCode;
 use auth::{
-    browser::BrowserToken, noauth::NoAuthToken, oauth::OAuthDeviceCode, AuthToken, OAuthToken,
-    OAuthTokenGenerator,
+    AuthToken, AuthToken, OAuthToken, OAuthToken, OAuthTokenGenerator, OAuthTokenGenerator,
 };
-use continuations::Continuable;
-use futures::Stream;
-use parse::ParseFrom;
-use query::{PostQuery, Query, QueryMethod};
-use std::{
-    borrow::Borrow,
-    hash::{DefaultHasher, Hash, Hasher},
-    path::Path,
-};
-
-=======
-use auth::browser::BrowserToken;
-use auth::oauth::OAuthDeviceCode;
-use auth::{AuthToken, OAuthToken, OAuthTokenGenerator};
->>>>>>> e4d8a543
 #[doc(inline)]
 pub use builder::YtMusicBuilder;
 #[doc(inline)]
@@ -101,9 +87,9 @@
 pub use parse::ProcessedResult;
 #[doc(inline)]
 pub use process::RawResult;
-use query::{PostQuery, Query, QueryMethod};
+use query::{PostQuery, PostQuery, Query, Query, QueryMethod, QueryMethod};
 use std::borrow::Borrow;
-use std::hash::{DefaultHasher, Hash, Hasher};
+use std::hash::{DefaultHasher, DefaultHasher, Hash, Hash, Hasher, Hasher};
 use std::path::Path;
 
 #[macro_use]
