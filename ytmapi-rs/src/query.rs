--- conflicted
+++ resolved
@@ -34,12 +34,6 @@
 use crate::auth::AuthToken;
 use crate::parse::ParseFrom;
 use crate::{RawResult, Result};
-<<<<<<< HEAD
-use std::borrow::Cow;
-use std::future::Future;
-
-use private::Sealed;
-
 #[doc(inline)]
 pub use album::GetAlbumQuery;
 #[doc(inline)]
@@ -64,6 +58,7 @@
 pub use podcasts::{
     GetChannelEpisodesQuery, GetChannelQuery, GetEpisodeQuery, GetNewEpisodesQuery, GetPodcastQuery,
 };
+use private::Sealed;
 #[doc(inline)]
 pub use rate::{RatePlaylistQuery, RateSongQuery};
 #[doc(inline)]
@@ -74,6 +69,8 @@
 pub use search::{GetSearchSuggestionsQuery, SearchQuery};
 #[doc(inline)]
 pub use song::GetSongTrackingUrlQuery;
+use std::borrow::Cow;
+use std::future::Future;
 #[doc(inline)]
 pub use upload::{
     DeleteUploadEntityQuery, GetLibraryUploadAlbumQuery, GetLibraryUploadAlbumsQuery,
@@ -91,31 +88,6 @@
 pub mod recommendations;
 pub mod search;
 pub mod upload;
-=======
-pub use album::*;
-pub use artist::*;
-pub use continuations::*;
-pub use history::*;
-pub use library::*;
-pub use playlist::*;
-pub use podcasts::*;
-use private::Sealed;
-pub use recommendations::*;
-pub use search::*;
-use std::borrow::Cow;
-use std::future::Future;
-pub use upload::*;
-
-mod artist;
-mod continuations;
-mod history;
-mod library;
-mod playlist;
-mod podcasts;
-mod recommendations;
-mod search;
-mod upload;
->>>>>>> e4d8a543
 
 mod private {
     pub trait Sealed {}
@@ -388,15 +360,10 @@
 
 pub mod rate {
     use super::{PostMethod, PostQuery, Query};
-<<<<<<< HEAD
-    use crate::{
-        auth::LoggedIn,
-        common::{LikeStatus, PlaylistID, VideoID, YoutubeID},
+    use crate::auth::{AuthToken, LoggedIn};
+    use crate::common::{
+        LikeStatus, LikeStatus, PlaylistID, PlaylistID, VideoID, VideoID, YoutubeID, YoutubeID,
     };
-=======
-    use crate::auth::AuthToken;
-    use crate::common::{LikeStatus, PlaylistID, VideoID, YoutubeID};
->>>>>>> e4d8a543
     use serde_json::json;
     use std::borrow::Cow;
 
