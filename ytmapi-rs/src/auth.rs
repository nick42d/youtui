//! Available authorisation tokens.
use self::private::Sealed;
use crate::client::{Client, QueryResponse};
use crate::error::Result;
use crate::parse::ProcessedResult;
use crate::process::RawResult;
use crate::query::{GetQuery, PostQuery, PostQueryCustom, Query};
use crate::utils::constants::{YTM_API_URL, YTM_PARAMS, YTM_PARAMS_KEY};
use crate::Error;
pub use browser::BrowserToken;
use chrono::Utc;
pub use oauth::{OAuthToken, OAuthTokenGenerator};
use reqwest::Url;
use serde_json::json;
use std::borrow::Cow;

pub mod browser;
pub mod noauth;
pub mod oauth;

mod private {
    pub trait Sealed {}
}

<<<<<<< HEAD
pub trait AuthToken: Sized {
    fn headers(&self) -> Result<impl IntoIterator<Item = (&str, Cow<str>)>>;
    fn client_version(&self) -> Cow<str>;
    // TODO: Should be generic across Self not BrowserToken.
    fn process_response<Q: Query<Self>>(raw: RawResult<Q, Self>) -> Result<ProcessedResult<Q>>;
}

pub async fn raw_query_post<'a, A: AuthToken, Q: Query<A> + PostQuery>(
    q: &'a Q,
    tok: &A,
    c: &Client,
) -> Result<RawResult<'a, Q, A>> {
    let url = format!("{YTM_API_URL}{}{YTM_PARAMS}{YTM_PARAMS_KEY}", q.path());
    let mut body = json!({
        "context" : {
            "client" : {
                "clientName" : "WEB_REMIX",
                "clientVersion" : tok.client_version(),
                "user" : {},
            },
        },
    });
    if let Some(body) = body.as_object_mut() {
        body.append(&mut q.header());
    } else {
        unreachable!("Body created in this function as an object")
    };
    let QueryResponse { text, .. } = c
        .post_json_query(url, tok.headers().unwrap(), &body, &q.params())
        .await?;
    Ok(RawResult::from_raw(text, q))
}

pub async fn raw_query_get<'a, Q: GetQuery + Query<A>, A: AuthToken>(
    tok: &A,
    client: &Client,
    query: &'a Q,
) -> Result<RawResult<'a, Q, A>> {
    let url = Url::parse_with_params(query.url(), query.params())
        .map_err(|e| Error::web(format!("{e}")))?;
    let result = client
        .get_query(url, tok.headers()?, &query.params())
        .await?;
    let result = RawResult::from_raw(result.text, query);
    Ok(result)
=======
/// An authentication token into Youtube Music that can be used to query the
/// API. Currently sealed due to use of async, although this could become open
/// for implementation in future.
// Allow async_fn_in_trait required, as trait currently sealed.
#[allow(async_fn_in_trait)]
pub trait AuthToken: Sized + Sealed {
    // TODO: Continuations - as Stream?
    /// Run a post query that returns a raw json response.
    async fn raw_query_post<'a, Q: PostQuery + Query<Self>>(
        &self,
        client: &Client,
        query: &'a Q,
    ) -> Result<RawResult<'a, Q, Self>>;
    /// Run a get query that returns a raw json response.
    async fn raw_query_get<'a, Q: GetQuery + Query<Self>>(
        &self,
        client: &Client,
        query: &'a Q,
    ) -> Result<RawResult<'a, Q, Self>>;
    /// Process the result, by deserializing into JSON and checking for errors.
    fn deserialize_json<Q: Query<Self>>(raw: RawResult<Q, Self>) -> Result<ProcessedResult<Q>>;
>>>>>>> 78c55b9f
}

/// Marker trait to mark an AuthToken as LoggedIn
/// To allow Query implementors to write like
/// `impl<A: LoggedIn> Query<A> for AddSongToPlaylistQuery`
/// Since AuthToken is sealed, no-one else can implement this.
pub trait LoggedIn: AuthToken {}

impl LoggedIn for BrowserToken {}
<<<<<<< HEAD
impl LoggedIn for OAuthToken {}

/// Generate a dummy client version at the provided time.
/// Original implementation: https://github.com/sigma67/ytmusicapi/blob/459bc40e4ce31584f9d87cf75838a1f404aa472d/ytmusicapi/helpers.py#L35C18-L35C31
fn fallback_client_version(time: &chrono::DateTime<Utc>) -> String {
    format!("1.{}.01.00", time.format("%Y%m%d"))
}
=======
impl LoggedIn for OAuthToken {}
>>>>>>> 78c55b9f
<|MERGE_RESOLUTION|>--- conflicted
+++ resolved
@@ -22,7 +22,6 @@
     pub trait Sealed {}
 }
 
-<<<<<<< HEAD
 pub trait AuthToken: Sized {
     fn headers(&self) -> Result<impl IntoIterator<Item = (&str, Cow<str>)>>;
     fn client_version(&self) -> Cow<str>;
@@ -68,29 +67,6 @@
         .await?;
     let result = RawResult::from_raw(result.text, query);
     Ok(result)
-=======
-/// An authentication token into Youtube Music that can be used to query the
-/// API. Currently sealed due to use of async, although this could become open
-/// for implementation in future.
-// Allow async_fn_in_trait required, as trait currently sealed.
-#[allow(async_fn_in_trait)]
-pub trait AuthToken: Sized + Sealed {
-    // TODO: Continuations - as Stream?
-    /// Run a post query that returns a raw json response.
-    async fn raw_query_post<'a, Q: PostQuery + Query<Self>>(
-        &self,
-        client: &Client,
-        query: &'a Q,
-    ) -> Result<RawResult<'a, Q, Self>>;
-    /// Run a get query that returns a raw json response.
-    async fn raw_query_get<'a, Q: GetQuery + Query<Self>>(
-        &self,
-        client: &Client,
-        query: &'a Q,
-    ) -> Result<RawResult<'a, Q, Self>>;
-    /// Process the result, by deserializing into JSON and checking for errors.
-    fn deserialize_json<Q: Query<Self>>(raw: RawResult<Q, Self>) -> Result<ProcessedResult<Q>>;
->>>>>>> 78c55b9f
 }
 
 /// Marker trait to mark an AuthToken as LoggedIn
@@ -100,7 +76,6 @@
 pub trait LoggedIn: AuthToken {}
 
 impl LoggedIn for BrowserToken {}
-<<<<<<< HEAD
 impl LoggedIn for OAuthToken {}
 
 /// Generate a dummy client version at the provided time.
@@ -108,6 +83,12 @@
 fn fallback_client_version(time: &chrono::DateTime<Utc>) -> String {
     format!("1.{}.01.00", time.format("%Y%m%d"))
 }
-=======
-impl LoggedIn for OAuthToken {}
->>>>>>> 78c55b9f
+
+/// Marker trait to mark an AuthToken as LoggedIn
+/// To allow Query implementors to write like
+/// `impl<A: LoggedIn> Query<A> for AddSongToPlaylistQuery`
+/// Since AuthToken is sealed, no-one else can implement this.
+pub trait LoggedIn: AuthToken {}
+
+impl LoggedIn for BrowserToken {}
+impl LoggedIn for OAuthToken {}