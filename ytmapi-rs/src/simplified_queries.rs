//! This module contains the implementation for more convenient ways to call the
//! API, in many cases without the need of building Query structs.
//! This module contains purely additional implementations for YtMusic. To see
//! the documentation, refer to the [`YtMusic`] documentation itself.
//! # Optional
//! To enable this module, feature `simplified-queries` must be enabled (enabled
//! by default)
use crate::auth::{AuthToken, LoggedIn};
use crate::common::{
    AlbumID, ApiOutcome, ArtistChannelID, BrowseParams, EpisodeID, FeedbackTokenRemoveFromHistory,
    LikeStatus, LyricsID, MoodCategoryParams, PlaylistID, PodcastChannelID, PodcastChannelParams,
    PodcastID, SearchSuggestion, SetVideoID, SongTrackingUrl, TasteToken, UploadAlbumID,
    UploadArtistID, UploadEntityID, VideoID,
};
use crate::parse::{
    AddPlaylistItem, ArtistParams, GetAlbum, GetArtistAlbumsAlbum, GetLibraryAlbums,
    GetLibraryArtistSubscriptions, GetLibraryArtists, GetLibraryPlaylists, GetPlaylist,
    HistoryPeriod, Lyrics, SearchResultAlbum, SearchResultArtist, SearchResultEpisode,
    SearchResultFeaturedPlaylist, SearchResultPlaylist, SearchResultPodcast, SearchResultProfile,
    SearchResultSong, SearchResultVideo, SearchResults, WatchPlaylist,
};
use crate::query::lyrics::GetLyricsQuery;
use crate::query::playlist::{CreatePlaylistType, DuplicateHandlingMode};
use crate::query::rate::{RatePlaylistQuery, RateSongQuery};
use crate::query::search::filteredsearch::{
    AlbumsFilter, ArtistsFilter, CommunityPlaylistsFilter, EpisodesFilter, FeaturedPlaylistsFilter,
    FilteredSearch, PlaylistsFilter, PodcastsFilter, ProfilesFilter, SongsFilter, VideosFilter,
};
use crate::query::search::BasicSearch;
use crate::query::song::GetSongTrackingUrlQuery;
use crate::query::watch::GetWatchPlaylistQuery;
use crate::query::{
    AddHistoryItemQuery, AddPlaylistItemsQuery, CreatePlaylistQuery, DeletePlaylistQuery,
    DeleteUploadEntityQuery, EditPlaylistQuery, EditSongLibraryStatusQuery, GetAlbumQuery,
    GetArtistAlbumsQuery, GetArtistQuery, GetChannelEpisodesQuery, GetChannelQuery,
    GetEpisodeQuery, GetHistoryQuery, GetLibraryAlbumsQuery, GetLibraryArtistSubscriptionsQuery,
    GetLibraryArtistsQuery, GetLibraryPlaylistsQuery, GetLibrarySongsQuery,
    GetLibraryUploadAlbumQuery, GetLibraryUploadAlbumsQuery, GetLibraryUploadArtistQuery,
    GetLibraryUploadArtistsQuery, GetLibraryUploadSongsQuery, GetMoodCategoriesQuery,
    GetMoodPlaylistsQuery, GetNewEpisodesQuery, GetPlaylistQuery, GetPodcastQuery,
    GetSearchSuggestionsQuery, GetTasteProfileQuery, Query, RemoveHistoryItemsQuery,
    RemovePlaylistItemsQuery, SearchQuery, SetTasteProfileQuery,
};
use crate::{Result, YtMusic};

impl<A: AuthToken> YtMusic<A> {
    /// API Search Query that returns results for each category if available.
    /// # Usage
    /// ```no_run
    /// # async {
    /// let yt = ytmapi_rs::YtMusic::from_cookie("FAKE COOKIE").await.unwrap();
    /// yt.search("Beatles").await
    /// # };
    pub async fn search<'a, Q: Into<SearchQuery<'a, BasicSearch>>>(
        &self,
        query: Q,
    ) -> Result<SearchResults> {
        let query = query.into();
        self.query(query).await
    }
    /// API Search Query for Artists only.
    /// ```no_run
    /// # async {
    /// let yt = ytmapi_rs::YtMusic::from_cookie("FAKE COOKIE").await.unwrap();
    /// yt.search_artists("Beatles").await
    /// # };
    pub async fn search_artists<'a, Q: Into<SearchQuery<'a, FilteredSearch<ArtistsFilter>>>>(
        &self,
        query: Q,
    ) -> Result<Vec<SearchResultArtist>> {
        let query = query.into();
        self.query(query).await
    }
    /// API Search Query for Albums only.
    /// ```no_run
    /// # async {
    /// let yt = ytmapi_rs::YtMusic::from_cookie("FAKE COOKIE").await.unwrap();
    /// yt.search_albums("Beatles").await
    /// # };
    pub async fn search_albums<'a, Q: Into<SearchQuery<'a, FilteredSearch<AlbumsFilter>>>>(
        &self,
        query: Q,
    ) -> Result<Vec<SearchResultAlbum>> {
        let query = query.into();
        self.query(query).await
    }
    /// API Search Query for Songs only.
    /// ```no_run
    /// # async {
    /// let yt = ytmapi_rs::YtMusic::from_cookie("FAKE COOKIE").await.unwrap();
    /// yt.search_songs("Beatles").await
    /// # };
    pub async fn search_songs<'a, Q: Into<SearchQuery<'a, FilteredSearch<SongsFilter>>>>(
        &self,
        query: Q,
    ) -> Result<Vec<SearchResultSong>> {
        let query = query.into();
        self.query(query).await
    }
    /// API Search Query for Playlists only.
    /// ```no_run
    /// # async {
    /// let yt = ytmapi_rs::YtMusic::from_cookie("FAKE COOKIE").await.unwrap();
    /// yt.search_playlists("Beatles").await
    /// # };
    pub async fn search_playlists<'a, Q: Into<SearchQuery<'a, FilteredSearch<PlaylistsFilter>>>>(
        &self,
        query: Q,
    ) -> Result<Vec<SearchResultPlaylist>> {
        let query = query.into();
        self.query(query).await
    }
    /// API Search Query for Community Playlists only.
    /// ```no_run
    /// # async {
    /// let yt = ytmapi_rs::YtMusic::from_cookie("FAKE COOKIE").await.unwrap();
    /// yt.search_community_playlists("Beatles").await
    /// # };
    pub async fn search_community_playlists<
        'a,
        Q: Into<SearchQuery<'a, FilteredSearch<CommunityPlaylistsFilter>>>,
    >(
        &self,
        query: Q,
    ) -> Result<Vec<SearchResultPlaylist>> {
        let query = query.into();
        self.query(query).await
    }
    /// API Search Query for Featured Playlists only.
    /// ```no_run
    /// # async {
    /// let yt = ytmapi_rs::YtMusic::from_cookie("FAKE COOKIE").await.unwrap();
    /// yt.search_featured_playlists("Beatles").await
    /// # };
    pub async fn search_featured_playlists<
        'a,
        Q: Into<SearchQuery<'a, FilteredSearch<FeaturedPlaylistsFilter>>>,
    >(
        &self,
        query: Q,
    ) -> Result<Vec<SearchResultFeaturedPlaylist>> {
        let query = query.into();
        self.query(query).await
    }
    /// API Search Query for Episodes only.
    /// ```no_run
    /// # async {
    /// let yt = ytmapi_rs::YtMusic::from_cookie("FAKE COOKIE").await.unwrap();
    /// yt.search_episodes("Beatles").await
    /// # };
    pub async fn search_episodes<'a, Q: Into<SearchQuery<'a, FilteredSearch<EpisodesFilter>>>>(
        &self,
        query: Q,
    ) -> Result<Vec<SearchResultEpisode>> {
        let query = query.into();
        self.query(query).await
    }
    /// API Search Query for Podcasts only.
    /// ```no_run
    /// # async {
    /// let yt = ytmapi_rs::YtMusic::from_cookie("FAKE COOKIE").await.unwrap();
    /// yt.search_podcasts("Beatles").await
    /// # };
    pub async fn search_podcasts<'a, Q: Into<SearchQuery<'a, FilteredSearch<PodcastsFilter>>>>(
        &self,
        query: Q,
    ) -> Result<Vec<SearchResultPodcast>> {
        let query = query.into();
        self.query(query).await
    }
    /// API Search Query for Videos only.
    /// ```no_run
    /// # async {
    /// let yt = ytmapi_rs::YtMusic::from_cookie("FAKE COOKIE").await.unwrap();
    /// yt.search_videos("Beatles").await
    /// # };
    pub async fn search_videos<'a, Q: Into<SearchQuery<'a, FilteredSearch<VideosFilter>>>>(
        &self,
        query: Q,
    ) -> Result<Vec<SearchResultVideo>> {
        let query = query.into();
        self.query(query).await
    }
    /// API Search Query for Profiles only.
    /// ```no_run
    /// # async {
    /// let yt = ytmapi_rs::YtMusic::from_cookie("FAKE COOKIE").await.unwrap();
    /// yt.search_profiles("Beatles").await
    /// # };
    pub async fn search_profiles<'a, Q: Into<SearchQuery<'a, FilteredSearch<ProfilesFilter>>>>(
        &self,
        query: Q,
    ) -> Result<Vec<SearchResultProfile>> {
        let query = query.into();
        self.query(query).await
    }
    /// Gets information about an artist and their top releases.
    /// ```no_run
    /// # async {
    /// let yt = ytmapi_rs::YtMusic::from_cookie("FAKE COOKIE").await.unwrap();
    /// let results = yt.search_artists("Beatles").await.unwrap();
    /// yt.get_artist(&results[0].browse_id).await
    /// # };
    pub async fn get_artist<'a>(
        &self,
        query: impl Into<GetArtistQuery<'a>>,
    ) -> Result<ArtistParams> {
        self.query(query.into()).await
    }
    /// Gets a full list albums for an artist.
    /// ```no_run
    /// # async {
    /// let yt = ytmapi_rs::YtMusic::from_cookie("FAKE COOKIE").await.unwrap();
    /// let results = yt.search_artists("Beatles").await.unwrap();
    /// let artist_top_albums = yt.get_artist(&results[0].browse_id).await.unwrap().top_releases.albums.unwrap();
    /// yt.get_artist_albums(
    ///     artist_top_albums.browse_id.unwrap(),
    ///     artist_top_albums.params.unwrap(),
    /// ).await
    /// # };
    pub async fn get_artist_albums<'a, T: Into<ArtistChannelID<'a>>, U: Into<BrowseParams<'a>>>(
        &self,
        channel_id: T,
        browse_params: U,
    ) -> Result<Vec<GetArtistAlbumsAlbum>> {
        let query = GetArtistAlbumsQuery::new(channel_id.into(), browse_params.into());
        self.query(query).await
    }
    /// Gets information about an album and its tracks.
    /// ```no_run
    /// # async {
    /// let yt = ytmapi_rs::YtMusic::from_cookie("FAKE COOKIE").await.unwrap();
    /// let results = yt.search_albums("Dark Side Of The Moon").await.unwrap();
    /// yt.get_album(&results[0].album_id).await
    /// # };
    pub async fn get_album<'a, T: Into<AlbumID<'a>>>(&self, album_id: T) -> Result<GetAlbum> {
        let query = GetAlbumQuery::new(album_id);
        self.query(query).await
    }
    /// Gets the information that's available when playing a song or playlist;
    /// upcoming tracks and lyrics.
    /// # Partially implemented
    /// Tracks are not implemented - empty vector always returned.
    /// See [`GetWatchPlaylistQuery`] and [`YtMusic.query()`]
    /// for more ways to construct and run
    /// a GetWatchPlaylistQuery.
    ///
    /// [`YtMusic.query()`]: crate::YtMusic::query
    /// [GetWatchPlaylistQuery]: crate::query::watch::GetWatchPlaylistQuery
    ///
    /// ```no_run
    /// # async {
    /// let yt = ytmapi_rs::YtMusic::from_cookie("FAKE COOKIE").await.unwrap();
    /// let results = yt.search_songs("While My Guitar Gently Weeps").await.unwrap();
    /// yt.get_watch_playlist_from_video_id(&results[0].video_id).await
    /// # };
    // NOTE: Could be generic across PlaylistID or VideoID using
    // Into<GetWatchPlaylistQuery>
    pub async fn get_watch_playlist_from_video_id<'a, S: Into<VideoID<'a>>>(
        &self,
        video_id: S,
    ) -> Result<WatchPlaylist> {
        let query = GetWatchPlaylistQuery::new_from_video_id(video_id.into());
        self.query(query).await
    }
    /// Gets song lyrics and the source.
    /// ```no_run
    /// # async {
    /// let yt = ytmapi_rs::YtMusic::from_cookie("FAKE COOKIE").await.unwrap();
    /// let results = yt.search_songs("While My Guitar Gently Weeps").await.unwrap();
    /// let watch_playlist = yt.get_watch_playlist_from_video_id(&results[0].video_id).await.unwrap();
    /// yt.get_lyrics(watch_playlist.lyrics_id).await
    /// # };
    pub async fn get_lyrics<'a, T: Into<LyricsID<'a>>>(&self, lyrics_id: T) -> Result<Lyrics> {
        let query = GetLyricsQuery::new(lyrics_id.into());
        self.query(query).await
    }
    /// Gets information about a playlist and its tracks.
    /// ```no_run
    /// # async {
    /// let yt = ytmapi_rs::YtMusic::from_cookie("FAKE COOKIE").await.unwrap();
    /// let results = yt.search_featured_playlists("Heavy metal").await.unwrap();
    /// yt.get_playlist(&results[0].playlist_id).await
    /// # };
    pub async fn get_playlist<'a, T: Into<PlaylistID<'a>>>(
        &self,
        playlist_id: T,
    ) -> Result<GetPlaylist> {
        let query = GetPlaylistQuery::new(playlist_id.into());
        self.query(query).await
    }
    /// Gets search suggestions
    /// ```no_run
    /// # async {
    /// let yt = ytmapi_rs::YtMusic::from_cookie("FAKE COOKIE").await.unwrap();
    /// yt.get_search_suggestions("The Beat").await;
    /// # };
    pub async fn get_search_suggestions<'a, S: Into<GetSearchSuggestionsQuery<'a>>>(
        &self,
        query: S,
    ) -> Result<Vec<SearchSuggestion>> {
        let query = query.into();
        self.query(query).await
    }
    /// Fetches suggested artists from taste profile
    /// <https://music.youtube.com/tasteprofile>.
    /// Tasteprofile allows users to pick artists to update their
    /// recommendations.
    /// ```no_run
    /// # async {
    /// let yt = ytmapi_rs::YtMusic::from_cookie("FAKE COOKIE").await.unwrap();
    /// yt.get_taste_profile().await
    /// # };
    pub async fn get_taste_profile(&self) -> Result<<GetTasteProfileQuery as Query<A>>::Output> {
        self.query(GetTasteProfileQuery).await
    }
    /// Sets artists as favourites to influence your recommendations.
    /// ```no_run
    /// # async {
    /// let yt = ytmapi_rs::YtMusic::from_cookie("FAKE COOKIE").await.unwrap();
    /// let results = yt.get_taste_profile().await.unwrap();
    /// yt.set_taste_profile(results.into_iter()
    ///     .take(5)
    ///     .map(|r| r.taste_tokens))
    ///     .await
    /// # };
<<<<<<< HEAD
    pub async fn set_taste_profile<'a, I, II>(
        &self,
        taste_tokens: II,
    ) -> Result<<SetTasteProfileQuery<'a, I> as Query<A>>::Output>
    where
        I: Iterator<Item = TasteToken<'a>> + Clone,
        II: IntoIterator<IntoIter = I>,
    {
=======
    pub async fn set_taste_profile<'a>(
        &self,
        taste_tokens: impl IntoIterator<Item = TasteToken<'a>>,
    ) -> Result<<SetTasteProfileQuery<'a> as Query<A>>::Output> {
>>>>>>> 2db37d14
        self.query(SetTasteProfileQuery::new(taste_tokens)).await
    }
    /// Fetches 'Moods & Genres' categories.
    /// ```no_run
    /// # async {
    /// let yt = ytmapi_rs::YtMusic::from_cookie("FAKE COOKIE").await.unwrap();
    /// yt.get_mood_categories().await
    /// # };
    pub async fn get_mood_categories(
        &self,
    ) -> Result<<GetMoodCategoriesQuery as Query<A>>::Output> {
        self.query(GetMoodCategoriesQuery).await
    }
    /// Returns a list of playlists for a given mood category.
    /// ```no_run
    /// # async {
    /// let yt = ytmapi_rs::YtMusic::from_cookie("FAKE COOKIE").await.unwrap();
    /// let results = yt.get_mood_categories().await.unwrap();
    /// yt.get_mood_playlists(&results[0].mood_categories[0].params).await
    /// # };
    pub async fn get_mood_playlists<'a, T: Into<MoodCategoryParams<'a>>>(
        &self,
        mood_params: T,
    ) -> Result<<GetMoodPlaylistsQuery as Query<A>>::Output> {
        self.query(GetMoodPlaylistsQuery::new(mood_params.into()))
            .await
    }
    /// Get the 'SongTrackingUrl' for a song. This is used to add items to
    /// history using `add_history_item()`.
    /// ```no_run
    /// # async {
    /// let yt = ytmapi_rs::YtMusic::from_cookie("FAKE COOKIE").await.unwrap();
    /// let song = yt.search_songs("While My Guitar Gently Weeps")
    ///     .await
    ///     .unwrap()
    ///     .into_iter()
    ///     .next()
    ///     .unwrap();
    /// yt.get_song_tracking_url(song.video_id).await
    /// # };
    pub async fn get_song_tracking_url<'a, T: Into<VideoID<'a>>>(
        &self,
        video_id: T,
    ) -> Result<SongTrackingUrl<'static>> {
        let query = GetSongTrackingUrlQuery::new(video_id.into())?;
        self.query(query).await
    }
    /// Gets information about a Channel of Podcasts.
    /// ```no_run
    /// # async {
    /// let yt = ytmapi_rs::YtMusic::from_cookie("FAKE COOKIE").await.unwrap();
    /// let podcasts = yt.search_podcasts("Rustacean").await.unwrap();
    /// let podcast = yt.get_podcast(&podcasts[0].podcast_id).await.unwrap();
    /// yt.get_channel(podcast.channels[0].id.as_ref().unwrap()).await
    /// # };
    pub async fn get_channel(
        &self,
        channel_id: impl Into<PodcastChannelID<'_>>,
    ) -> Result<<GetChannelQuery as Query<A>>::Output> {
        self.query(GetChannelQuery::new(channel_id)).await
    }
    /// Gets a list of all Episodes for a Channel. Note, if GetPodcastChannel
    /// doesn't contain `episode_params`, you can be sure that all episodes are
    /// already included at `episodes` key.
    /// ```no_run
    /// # async {
    /// let yt = ytmapi_rs::YtMusic::from_cookie("FAKE COOKIE").await.unwrap();
    /// let podcasts = yt.search_podcasts("Rustacean").await.unwrap();
    /// let podcast = yt.get_podcast(&podcasts[0].podcast_id).await.unwrap();
    /// let channel_id = podcast.channels[0].id.as_ref().unwrap();
    /// let channel = yt.get_channel(channel_id).await.unwrap();
    /// match channel.episode_params {
    ///     Some(p) => yt.get_channel_episodes(channel_id, p).await,
    ///     None => Ok(channel.episodes),
    /// }
    /// # };
    pub async fn get_channel_episodes<'a>(
        &self,
        channel_id: impl Into<PodcastChannelID<'a>>,
        podcast_channel_params: impl Into<PodcastChannelParams<'a>>,
    ) -> Result<<GetChannelEpisodesQuery as Query<A>>::Output> {
        self.query(GetChannelEpisodesQuery::new(
            channel_id,
            podcast_channel_params,
        ))
        .await
    }
    /// Gets information about a Podcast, including Episodes.
    /// ```no_run
    /// # async {
    /// let yt = ytmapi_rs::YtMusic::from_cookie("FAKE COOKIE").await.unwrap();
    /// let podcasts = yt.search_podcasts("Rustacean").await.unwrap();
    /// yt.get_podcast(&podcasts[0].podcast_id).await
    /// # };
    pub async fn get_podcast(
        &self,
        podcast_id: impl Into<PodcastID<'_>>,
    ) -> Result<<GetPodcastQuery as Query<A>>::Output> {
        self.query(GetPodcastQuery::new(podcast_id)).await
    }
    /// ```no_run
    /// # async {
    /// let yt = ytmapi_rs::YtMusic::from_cookie("FAKE COOKIE").await.unwrap();
    /// let episodes = yt.search_episodes("Ratatui").await.unwrap();
    /// yt.get_episode(&episodes[0].episode_id).await
    /// # };
    pub async fn get_episode(
        &self,
        episode_id: impl Into<EpisodeID<'_>>,
    ) -> Result<<GetEpisodeQuery as Query<A>>::Output> {
        self.query(GetEpisodeQuery::new(episode_id)).await
    }
    /// Gets the special 'New Episodes' playlist.
    /// ```no_run
    /// # async {
    /// let yt = ytmapi_rs::YtMusic::from_cookie("FAKE COOKIE").await.unwrap();
    /// yt.get_new_episodes().await
    /// # };
    pub async fn get_new_episodes(&self) -> Result<<GetNewEpisodesQuery as Query<A>>::Output> {
        self.query(GetNewEpisodesQuery).await
    }
}

impl<A: LoggedIn> YtMusic<A> {
    /// Removes items from a playlist you own.
    ///  ```no_run
    /// # async {
    /// let yt = ytmapi_rs::YtMusic::from_cookie("FAKE COOKIE").await.unwrap();
    /// let ytmapi_rs::parse::LibraryPlaylist { playlist_id, .. } =
    ///     yt.get_library_playlists().await.unwrap().playlists.pop().unwrap();
    /// let source_playlist = yt.search_featured_playlists("Heavy metal")
    ///     .await
    ///     .unwrap();
    /// let outcome = yt.add_playlist_to_playlist(
    ///     &playlist_id,
    ///     &source_playlist[0].playlist_id
    /// ).await.unwrap();
    /// yt.remove_playlist_items(
    ///     playlist_id,
<<<<<<< HEAD
    ///     outcome.iter().map(|o| (&o.set_video_id).into()).collect(),
=======
    ///     outcome.iter().map(|o| (&o.set_video_id).into()),
>>>>>>> 2db37d14
    /// ).await
    /// # };
    pub async fn remove_playlist_items<'a, T: Into<PlaylistID<'a>>>(
        &self,
        playlist_id: T,
<<<<<<< HEAD
        video_items: Vec<SetVideoID<'a>>,
    ) -> Result<()> {
        let query = RemovePlaylistItemsQuery::new(playlist_id.into(), video_items);
        self.query(query).await
    }
    /// Makes changes to a playlist.
    ///  ```no_run
    /// # async {
    /// let yt = ytmapi_rs::YtMusic::from_cookie("FAKE COOKIE").await.unwrap();
    /// let playlists = yt.get_library_playlists()
    ///     .await
    ///     .unwrap()
    ///     .playlists;
    /// let query = ytmapi_rs::query::EditPlaylistQuery::new_title(
    ///     &playlists[0].playlist_id,
    ///     "Better playlist title",
    /// )
    ///     .with_new_description("Edited description");
    /// yt.edit_playlist(query).await
    /// # };
    pub async fn edit_playlist(&self, query: EditPlaylistQuery<'_>) -> Result<ApiOutcome> {
        self.query(query).await
    }
    /// Gets a list of all uploaded songs in your Library.
    /// # Additional functionality
    /// See [`GetLibraryUploadSongsQuery`] and [`YtMusic.query()`]
    /// for more ways to construct and run.
    ///
    /// [`YtMusic.query()`]: crate::YtMusic::query
    /// [GetLibraryUploadSongsQuery]: crate::query::GetLibraryUploadSongsQuery
    ///
    /// ```no_run
    /// # async {
    /// let yt = ytmapi_rs::YtMusic::from_cookie("FAKE COOKIE").await.unwrap();
    /// yt.get_library_upload_songs().await
    /// # };
=======
        video_items: impl IntoIterator<Item = SetVideoID<'a>>,
    ) -> Result<()> {
        let query = RemovePlaylistItemsQuery::new(playlist_id.into(), video_items);
        self.query(query).await
    }
    /// Makes changes to a playlist.
    ///  ```no_run
    /// # async {
    /// let yt = ytmapi_rs::YtMusic::from_cookie("FAKE COOKIE").await.unwrap();
    /// let playlists = yt.get_library_playlists()
    ///     .await
    ///     .unwrap()
    ///     .playlists;
    /// let query = ytmapi_rs::query::EditPlaylistQuery::new_title(
    ///     &playlists[0].playlist_id,
    ///     "Better playlist title",
    /// )
    ///     .with_new_description("Edited description");
    /// yt.edit_playlist(query).await
    /// # };
    pub async fn edit_playlist(&self, query: EditPlaylistQuery<'_>) -> Result<ApiOutcome> {
        self.query(query).await
    }
    /// Gets a list of all uploaded songs in your Library.
    /// # Additional functionality
    /// See [`GetLibraryUploadSongsQuery`] and [`YtMusic.query()`]
    /// for more ways to construct and run.
    ///
    /// [`YtMusic.query()`]: crate::YtMusic::query
    /// [GetLibraryUploadSongsQuery]: crate::query::GetLibraryUploadSongsQuery
    ///
    /// ```no_run
    /// # async {
    /// let yt = ytmapi_rs::YtMusic::from_cookie("FAKE COOKIE").await.unwrap();
    /// yt.get_library_upload_songs().await
    /// # };
>>>>>>> 2db37d14
    pub async fn get_library_upload_songs(
        &self,
    ) -> Result<<GetLibraryUploadSongsQuery as Query<A>>::Output> {
        let query = GetLibraryUploadSongsQuery::default();
        self.query(query).await
    }
    /// Gets a list of all uploaded artists in your Library.
    /// # Additional functionality
    /// See [`GetLibraryUploadArtistsQuery`] and [`YtMusic.query()`]
    /// for more ways to construct and run.
    ///
    /// [`YtMusic.query()`]: crate::YtMusic::query
    /// [GetLibraryUploadArtistsQuery]: crate::query::GetLibraryUploadArtistsQuery
    ///
    /// ```no_run
    /// # async {
    /// let yt = ytmapi_rs::YtMusic::from_cookie("FAKE COOKIE").await.unwrap();
    /// yt.get_library_upload_artists().await
    /// # };
    pub async fn get_library_upload_artists(
        &self,
    ) -> Result<<GetLibraryUploadArtistsQuery as Query<A>>::Output> {
        let query = GetLibraryUploadArtistsQuery::default();
        self.query(query).await
    }
    /// Gets a list of all uploaded albums in your Library.
    /// # Additional functionality
    /// See [`GetLibraryUploadAlbumsQuery`] and [`YtMusic.query()`]
    /// for more ways to construct and run.
    ///
    /// [`YtMusic.query()`]: crate::YtMusic::query
    /// [GetLibraryUploadAlbumsQuery]: crate::query::GetLibraryUploadAlbumsQuery
    ///
    /// ```no_run
    /// # async {
    /// let yt = ytmapi_rs::YtMusic::from_cookie("FAKE COOKIE").await.unwrap();
    /// yt.get_library_upload_albums().await
    /// # };
    pub async fn get_library_upload_albums(
        &self,
    ) -> Result<<GetLibraryUploadAlbumsQuery as Query<A>>::Output> {
        let query = GetLibraryUploadAlbumsQuery::default();
        self.query(query).await
    }
    /// Gets information and tracks for an uploaded album in your Library.
    /// ```no_run
    /// # async {
    /// let yt = ytmapi_rs::YtMusic::from_cookie("FAKE COOKIE").await.unwrap();
    /// let albums = yt.get_library_upload_albums().await.unwrap();
    /// yt.get_library_upload_album(&albums[0].album_id).await
    /// # };
    pub async fn get_library_upload_album<'a, T: Into<UploadAlbumID<'a>>>(
        &self,
        upload_album_id: T,
    ) -> Result<<GetLibraryUploadAlbumQuery as Query<A>>::Output> {
        let query = GetLibraryUploadAlbumQuery::new(upload_album_id.into());
        self.query(query).await
    }
    /// Gets all tracks for an uploaded artist in your Library.
    /// ```no_run
    /// # async {
    /// let yt = ytmapi_rs::YtMusic::from_cookie("FAKE COOKIE").await.unwrap();
    /// let artists = yt.get_library_upload_artists().await.unwrap();
    /// yt.get_library_upload_artist(&artists[0].artist_id).await
    /// # };
    pub async fn get_library_upload_artist<'a, T: Into<UploadArtistID<'a>>>(
        &self,
        upload_artist_id: T,
    ) -> Result<<GetLibraryUploadArtistQuery as Query<A>>::Output> {
        let query = GetLibraryUploadArtistQuery::new(upload_artist_id.into());
        self.query(query).await
    }
    /// Deletes an upload entity from your library - this is either a song or an
    /// album.
    /// ```no_run
    /// # async {
    /// let yt = ytmapi_rs::YtMusic::from_cookie("FAKE COOKIE").await.unwrap();
    /// let albums = yt.get_library_upload_albums().await.unwrap();
    /// yt.delete_upload_entity(&albums[0].entity_id).await
    /// # };
    pub async fn delete_upload_entity<'a, T: Into<UploadEntityID<'a>>>(
        &self,
        upload_entity_id: T,
    ) -> Result<<DeleteUploadEntityQuery as Query<A>>::Output> {
        let query = DeleteUploadEntityQuery::new(upload_entity_id.into());
        self.query(query).await
    }
    /// Removes a list of items from your recently played history.
    /// ```no_run
    /// # async {
    /// let yt = ytmapi_rs::YtMusic::from_cookie("FAKE COOKIE").await.unwrap();
    /// let history = yt.get_history().await.unwrap();
    /// let first_history_token = match history.first().unwrap().items.first().unwrap() {
    ///     ytmapi_rs::parse::HistoryItem::Song(i) => &i.feedback_token_remove,
    ///     ytmapi_rs::parse::HistoryItem::Video(i) => &i.feedback_token_remove,
    ///     ytmapi_rs::parse::HistoryItem::Episode(i) => &i.feedback_token_remove,
    ///     ytmapi_rs::parse::HistoryItem::UploadSong(i) => &i.feedback_token_remove,
    /// }.into();
    /// yt.remove_history_items(vec![first_history_token]).await
    /// # };
    pub async fn remove_history_items(
        &self,
<<<<<<< HEAD
        feedback_tokens: Vec<FeedbackTokenRemoveFromHistory<'_>>,
=======
        feedback_tokens: impl IntoIterator<Item = FeedbackTokenRemoveFromHistory<'_>>,
>>>>>>> 2db37d14
    ) -> Result<Vec<ApiOutcome>> {
        let query = RemoveHistoryItemsQuery::new(feedback_tokens);
        self.query(query).await
    }
    // TODO: Docs / alternative constructors.
    pub async fn edit_song_library_status(
        &self,
        query: EditSongLibraryStatusQuery<'_>,
    ) -> Result<Vec<ApiOutcome>> {
        self.query(query).await
    }
    /// Sets the like status for a song.
    /// ```no_run
    /// # async {
    /// let yt = ytmapi_rs::YtMusic::from_cookie("FAKE COOKIE").await.unwrap();
    /// let results = yt.search_songs("While My Guitar Gently Weeps").await.unwrap();
    /// yt.rate_song(&results[0].video_id, ytmapi_rs::common::LikeStatus::Liked).await
    /// # };
    pub async fn rate_song<'a, T: Into<VideoID<'a>>>(
        &self,
        video_id: T,
        rating: LikeStatus,
    ) -> Result<()> {
        let query = RateSongQuery::new(video_id.into(), rating);
        self.query(query).await
    }
    /// Sets the like status for a playlist.
    /// A 'Liked' playlist will be added to your library, an 'Indifferent' will
    /// be removed, and a 'Disliked' will reduce the chance of it appearing in
    /// your recommendations.
    ///  ```no_run
    /// # async {
    /// let yt = ytmapi_rs::YtMusic::from_cookie("FAKE COOKIE").await.unwrap();
    /// let results = yt.search_featured_playlists("Heavy metal")
    ///     .await
    ///     .unwrap();
    /// yt.rate_playlist(
    ///     &results[0].playlist_id,
    ///     ytmapi_rs::common::LikeStatus::Liked,
    /// ).await
    /// # };
    pub async fn rate_playlist<'a, T: Into<PlaylistID<'a>>>(
        &self,
        playlist_id: T,
        rating: LikeStatus,
    ) -> Result<()> {
        let query = RatePlaylistQuery::new(playlist_id.into(), rating);
        self.query(query).await
    }
    /// Deletes a playlist you own.
    ///  ```no_run
    /// # async {
    /// let yt = ytmapi_rs::YtMusic::from_cookie("FAKE COOKIE").await.unwrap();
    /// let results = yt.get_library_playlists().await.unwrap();
    /// yt.delete_playlist(&results.playlists[0].playlist_id).await
    /// # };
    pub async fn delete_playlist<'a, T: Into<PlaylistID<'a>>>(&self, playlist_id: T) -> Result<()> {
        let query = DeletePlaylistQuery::new(playlist_id.into());
        self.query(query).await
    }
    /// Creates a new playlist.
    ///  ```no_run
    /// # async {
    /// let yt = ytmapi_rs::YtMusic::from_cookie("FAKE COOKIE").await.unwrap();
    /// let playlists = yt.search_featured_playlists("Heavy metal")
    ///     .await
    ///     .unwrap();
    /// let query = ytmapi_rs::query::CreatePlaylistQuery::new(
    ///     "My heavy metal playlist",
    ///     None,
    ///     ytmapi_rs::query::playlist::PrivacyStatus::Public,
    /// )
    ///     .with_source(&playlists[0].playlist_id);
    /// yt.create_playlist(query).await
    /// # };
    pub async fn create_playlist<T: CreatePlaylistType>(
        &self,
        query: CreatePlaylistQuery<'_, T>,
    ) -> Result<PlaylistID<'static>> {
        self.query(query).await
    }
    /// Adds video items to a playlist you own.
    ///  ```no_run
    /// # async {
    /// let yt = ytmapi_rs::YtMusic::from_cookie("FAKE COOKIE").await.unwrap();
    /// let ytmapi_rs::parse::LibraryPlaylist { playlist_id, .. } =
    ///     yt.get_library_playlists().await.unwrap().playlists.pop().unwrap();
    /// let songs = yt.search_songs("Master of puppets").await.unwrap();
    /// yt.add_video_items_to_playlist(
    ///     playlist_id,
<<<<<<< HEAD
    ///     songs.iter().map(|s| (&s.video_id).into()).collect()
=======
    ///     songs.iter().map(|s| (&s.video_id).into())
>>>>>>> 2db37d14
    /// ).await
    /// # };
    pub async fn add_video_items_to_playlist<'a, T: Into<PlaylistID<'a>>>(
        &self,
        playlist_id: T,
<<<<<<< HEAD
        video_ids: Vec<VideoID<'a>>,
=======
        video_ids: impl IntoIterator<Item = VideoID<'a>>,
>>>>>>> 2db37d14
    ) -> Result<Vec<AddPlaylistItem>> {
        let query = AddPlaylistItemsQuery::new_from_videos(
            playlist_id.into(),
            video_ids,
            DuplicateHandlingMode::default(),
        );
        self.query(query).await
    }
    /// Appends another playlist to a playlist you own.
    ///  ```no_run
    /// # async {
    /// let yt = ytmapi_rs::YtMusic::from_cookie("FAKE COOKIE").await.unwrap();
    /// let ytmapi_rs::parse::LibraryPlaylist { playlist_id, .. } =
    ///     yt.get_library_playlists().await.unwrap().playlists.pop().unwrap();
    /// let source_playlist = yt.search_featured_playlists("Heavy metal")
    ///     .await
    ///     .unwrap();
    /// yt.add_playlist_to_playlist(
    ///     playlist_id,
    ///     &source_playlist[0].playlist_id
    /// ).await
    /// # };
    pub async fn add_playlist_to_playlist<'a, T: Into<PlaylistID<'a>>, U: Into<PlaylistID<'a>>>(
        &self,
        destination_playlist: T,
        source_playlist: U,
    ) -> Result<Vec<AddPlaylistItem>> {
        let query = AddPlaylistItemsQuery::new_from_playlist(
            destination_playlist.into(),
            source_playlist.into(),
        );
        self.query(query).await
    }
    /// Gets a list of all playlists in your Library.
    /// ```no_run
    /// # async {
    /// let yt = ytmapi_rs::YtMusic::from_cookie("FAKE COOKIE").await.unwrap();
    /// yt.get_library_playlists().await;
    /// # };
    pub async fn get_library_playlists(&self) -> Result<GetLibraryPlaylists> {
        let query = GetLibraryPlaylistsQuery;
        self.query(query).await
    }
    /// Gets a list of all artists in your Library.
    /// # Additional functionality
    /// See [`GetLibraryArtistsQuery`] and [`YtMusic.query()`]
    /// for more ways to construct and run.
    ///
    /// [`YtMusic.query()`]: crate::YtMusic::query
    /// [GetLibraryArtistsQuery]: crate::query::GetLibraryArtistsQuery
    ///
    /// ```no_run
    /// # async {
    /// let yt = ytmapi_rs::YtMusic::from_cookie("FAKE COOKIE").await.unwrap();
    /// let results = yt.get_library_artists().await;
    /// # };
    pub async fn get_library_artists(&self) -> Result<GetLibraryArtists> {
        let query = GetLibraryArtistsQuery::default();
        self.query(query).await
    }
    /// Gets a list of all songs in your Library.
    /// # Additional functionality
    /// See [`GetLibrarySongsQuery`] and [`YtMusic.query()`]
    /// for more ways to construct and run.
    ///
    /// [`YtMusic.query()`]: crate::YtMusic::query
    /// [GetLibrarySongsQuery]: crate::query::GetLibrarySongsQuery
    ///
    /// ```no_run
    /// # async {
    /// let yt = ytmapi_rs::YtMusic::from_cookie("FAKE COOKIE").await.unwrap();
    /// let results = yt.get_library_songs().await;
    /// # };
    pub async fn get_library_songs(&self) -> Result<<GetLibrarySongsQuery as Query<A>>::Output> {
        let query = GetLibrarySongsQuery::default();
        self.query(query).await
    }
    /// Gets a list of all albums in your Library.
    /// # Additional functionality
    /// See [`GetLibraryAlbumsQuery`] and [`YtMusic.query()`]
    /// for more ways to construct and run.
    ///
    /// [`YtMusic.query()`]: crate::YtMusic::query
    /// [GetLibraryAlbumsQuery]: crate::query::GetLibraryAlbumsQuery
    ///
    /// ```no_run
    /// # async {
    /// let yt = ytmapi_rs::YtMusic::from_cookie("FAKE COOKIE").await.unwrap();
    /// let results = yt.get_library_albums().await;
    /// # };
    pub async fn get_library_albums(&self) -> Result<GetLibraryAlbums> {
        let query = GetLibraryAlbumsQuery::default();
        self.query(query).await
    }
    /// Gets a list of all artist subscriptions in your Library.
    /// # Additional functionality
    /// See [`GetLibraryArtistSubscriptionsQuery`] and [`YtMusic.query()`]
    /// for more ways to construct and run.
    ///
    /// [`YtMusic.query()`]: crate::YtMusic::query
    /// [GetLibraryArtistSubscriptionsQuery]: crate::query::GetLibraryArtistSubscriptionsQuery
    ///
    /// ```no_run
    /// # async {
    /// let yt = ytmapi_rs::YtMusic::from_cookie("FAKE COOKIE").await.unwrap();
    /// let results = yt.get_library_artist_subscriptions().await;
    /// # };
    pub async fn get_library_artist_subscriptions(&self) -> Result<GetLibraryArtistSubscriptions> {
        let query = GetLibraryArtistSubscriptionsQuery::default();
        self.query(query).await
    }
    /// Gets your recently played history.
    /// ```no_run
    /// # async {
    /// let yt = ytmapi_rs::YtMusic::from_cookie("FAKE COOKIE").await.unwrap();
    /// let results = yt.get_history().await;
    /// # };
    pub async fn get_history(&self) -> Result<Vec<HistoryPeriod>> {
        let query = GetHistoryQuery;
        self.query(query).await
    }
    /// Adds an item to the accounts history.
    /// ```no_run
    /// # async {
    /// let yt = ytmapi_rs::YtMusic::from_cookie("FAKE COOKIE").await.unwrap();
    /// let song = yt.search_songs("While My Guitar Gently Weeps")
    ///     .await
    ///     .unwrap()
    ///     .into_iter()
    ///     .next()
    ///     .unwrap();
    /// let url = yt.get_song_tracking_url(song.video_id).await.unwrap();
    /// yt.add_history_item(url).await
    /// # };
    pub async fn add_history_item<'a, T: Into<SongTrackingUrl<'a>>>(
        &self,
        song_url: T,
    ) -> Result<<AddHistoryItemQuery<'a> as Query<A>>::Output> {
        self.query(AddHistoryItemQuery::new(song_url.into())).await
    }
}<|MERGE_RESOLUTION|>--- conflicted
+++ resolved
@@ -324,21 +324,10 @@
     ///     .map(|r| r.taste_tokens))
     ///     .await
     /// # };
-<<<<<<< HEAD
-    pub async fn set_taste_profile<'a, I, II>(
-        &self,
-        taste_tokens: II,
-    ) -> Result<<SetTasteProfileQuery<'a, I> as Query<A>>::Output>
-    where
-        I: Iterator<Item = TasteToken<'a>> + Clone,
-        II: IntoIterator<IntoIter = I>,
-    {
-=======
     pub async fn set_taste_profile<'a>(
         &self,
         taste_tokens: impl IntoIterator<Item = TasteToken<'a>>,
     ) -> Result<<SetTasteProfileQuery<'a> as Query<A>>::Output> {
->>>>>>> 2db37d14
         self.query(SetTasteProfileQuery::new(taste_tokens)).await
     }
     /// Fetches 'Moods & Genres' categories.
@@ -478,18 +467,13 @@
     /// ).await.unwrap();
     /// yt.remove_playlist_items(
     ///     playlist_id,
-<<<<<<< HEAD
-    ///     outcome.iter().map(|o| (&o.set_video_id).into()).collect(),
-=======
     ///     outcome.iter().map(|o| (&o.set_video_id).into()),
->>>>>>> 2db37d14
     /// ).await
     /// # };
     pub async fn remove_playlist_items<'a, T: Into<PlaylistID<'a>>>(
         &self,
         playlist_id: T,
-<<<<<<< HEAD
-        video_items: Vec<SetVideoID<'a>>,
+        video_items: impl IntoIterator<Item = SetVideoID<'a>>,
     ) -> Result<()> {
         let query = RemovePlaylistItemsQuery::new(playlist_id.into(), video_items);
         self.query(query).await
@@ -525,44 +509,6 @@
     /// let yt = ytmapi_rs::YtMusic::from_cookie("FAKE COOKIE").await.unwrap();
     /// yt.get_library_upload_songs().await
     /// # };
-=======
-        video_items: impl IntoIterator<Item = SetVideoID<'a>>,
-    ) -> Result<()> {
-        let query = RemovePlaylistItemsQuery::new(playlist_id.into(), video_items);
-        self.query(query).await
-    }
-    /// Makes changes to a playlist.
-    ///  ```no_run
-    /// # async {
-    /// let yt = ytmapi_rs::YtMusic::from_cookie("FAKE COOKIE").await.unwrap();
-    /// let playlists = yt.get_library_playlists()
-    ///     .await
-    ///     .unwrap()
-    ///     .playlists;
-    /// let query = ytmapi_rs::query::EditPlaylistQuery::new_title(
-    ///     &playlists[0].playlist_id,
-    ///     "Better playlist title",
-    /// )
-    ///     .with_new_description("Edited description");
-    /// yt.edit_playlist(query).await
-    /// # };
-    pub async fn edit_playlist(&self, query: EditPlaylistQuery<'_>) -> Result<ApiOutcome> {
-        self.query(query).await
-    }
-    /// Gets a list of all uploaded songs in your Library.
-    /// # Additional functionality
-    /// See [`GetLibraryUploadSongsQuery`] and [`YtMusic.query()`]
-    /// for more ways to construct and run.
-    ///
-    /// [`YtMusic.query()`]: crate::YtMusic::query
-    /// [GetLibraryUploadSongsQuery]: crate::query::GetLibraryUploadSongsQuery
-    ///
-    /// ```no_run
-    /// # async {
-    /// let yt = ytmapi_rs::YtMusic::from_cookie("FAKE COOKIE").await.unwrap();
-    /// yt.get_library_upload_songs().await
-    /// # };
->>>>>>> 2db37d14
     pub async fn get_library_upload_songs(
         &self,
     ) -> Result<<GetLibraryUploadSongsQuery as Query<A>>::Output> {
@@ -665,11 +611,7 @@
     /// # };
     pub async fn remove_history_items(
         &self,
-<<<<<<< HEAD
-        feedback_tokens: Vec<FeedbackTokenRemoveFromHistory<'_>>,
-=======
         feedback_tokens: impl IntoIterator<Item = FeedbackTokenRemoveFromHistory<'_>>,
->>>>>>> 2db37d14
     ) -> Result<Vec<ApiOutcome>> {
         let query = RemoveHistoryItemsQuery::new(feedback_tokens);
         self.query(query).await
@@ -760,21 +702,13 @@
     /// let songs = yt.search_songs("Master of puppets").await.unwrap();
     /// yt.add_video_items_to_playlist(
     ///     playlist_id,
-<<<<<<< HEAD
-    ///     songs.iter().map(|s| (&s.video_id).into()).collect()
-=======
     ///     songs.iter().map(|s| (&s.video_id).into())
->>>>>>> 2db37d14
     /// ).await
     /// # };
     pub async fn add_video_items_to_playlist<'a, T: Into<PlaylistID<'a>>>(
         &self,
         playlist_id: T,
-<<<<<<< HEAD
-        video_ids: Vec<VideoID<'a>>,
-=======
         video_ids: impl IntoIterator<Item = VideoID<'a>>,
->>>>>>> 2db37d14
     ) -> Result<Vec<AddPlaylistItem>> {
         let query = AddPlaylistItemsQuery::new_from_videos(
             playlist_id.into(),
