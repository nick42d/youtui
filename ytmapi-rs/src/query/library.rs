--- conflicted
+++ resolved
@@ -1,21 +1,13 @@
 use super::{PostMethod, PostQuery, Query};
-<<<<<<< HEAD
-use crate::{
-    auth::LoggedIn,
-    common::{ApiOutcome, FeedbackTokenAddToLibrary, FeedbackTokenRemoveFromLibrary, YoutubeID},
-    parse::{
-        GetLibraryAlbums, GetLibraryArtistSubscriptions, GetLibraryArtists, GetLibraryPlaylists,
-        GetLibrarySongs,
-    },
-=======
-use crate::auth::AuthToken;
+use crate::auth::{AuthToken, LoggedIn};
 use crate::common::{
-    ApiOutcome, FeedbackTokenAddToLibrary, FeedbackTokenRemoveFromLibrary, YoutubeID,
+    ApiOutcome, ApiOutcome, FeedbackTokenAddToLibrary, FeedbackTokenAddToLibrary,
+    FeedbackTokenRemoveFromLibrary, FeedbackTokenRemoveFromLibrary, YoutubeID, YoutubeID,
 };
 use crate::parse::{
-    GetLibraryAlbums, GetLibraryArtistSubscriptions, GetLibraryArtists, GetLibraryPlaylists,
-    GetLibrarySongs,
->>>>>>> e4d8a543
+    GetLibraryAlbums, GetLibraryAlbums, GetLibraryArtistSubscriptions,
+    GetLibraryArtistSubscriptions, GetLibraryArtists, GetLibraryArtists, GetLibraryPlaylists,
+    GetLibraryPlaylists, GetLibrarySongs, GetLibrarySongs,
 };
 use serde_json::json;
 use std::borrow::Cow;
