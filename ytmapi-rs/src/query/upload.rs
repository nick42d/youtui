<<<<<<< HEAD
use super::{
    library::{get_sort_order_params, GetLibrarySortOrder},
    PostMethod, PostQuery, Query,
};
use crate::{
    auth::LoggedIn,
    common::{UploadAlbumID, UploadArtistID, UploadEntityID},
    parse::{GetLibraryUploadAlbum, TableListUploadSong, UploadAlbum, UploadArtist},
};
=======
use super::{get_sort_order_params, GetLibrarySortOrder, PostMethod, PostQuery, Query};
use crate::auth::AuthToken;
use crate::common::{UploadAlbumID, UploadArtistID, UploadEntityID};
use crate::parse::{GetLibraryUploadAlbum, TableListUploadSong, UploadAlbum, UploadArtist};
>>>>>>> e4d8a543
use serde_json::json;
use std::borrow::Cow;

#[derive(Default, Clone)]
pub struct GetLibraryUploadSongsQuery {
    sort_order: GetLibrarySortOrder,
}
#[derive(Default, Clone)]
pub struct GetLibraryUploadArtistsQuery {
    sort_order: GetLibrarySortOrder,
}
#[derive(Default, Clone)]
pub struct GetLibraryUploadAlbumsQuery {
    sort_order: GetLibrarySortOrder,
}
#[derive(Clone)]
pub struct GetLibraryUploadArtistQuery<'a> {
    upload_artist_id: UploadArtistID<'a>,
}
#[derive(Clone)]
pub struct GetLibraryUploadAlbumQuery<'a> {
    upload_album_id: UploadAlbumID<'a>,
}
#[derive(Clone)]
/// Deletes a previously uploaded song or album.
pub struct DeleteUploadEntityQuery<'a> {
    upload_entity_id: UploadEntityID<'a>,
}
impl GetLibraryUploadSongsQuery {
    pub fn new(sort_order: GetLibrarySortOrder) -> Self {
        Self { sort_order }
    }
}
impl GetLibraryUploadArtistsQuery {
    pub fn new(sort_order: GetLibrarySortOrder) -> Self {
        Self { sort_order }
    }
}
impl GetLibraryUploadAlbumsQuery {
    pub fn new(sort_order: GetLibrarySortOrder) -> Self {
        Self { sort_order }
    }
}
impl<'a> GetLibraryUploadArtistQuery<'a> {
    pub fn new(upload_artist_id: UploadArtistID<'a>) -> Self {
        Self { upload_artist_id }
    }
}
impl<'a> GetLibraryUploadAlbumQuery<'a> {
    pub fn new(upload_album_id: UploadAlbumID<'a>) -> Self {
        Self { upload_album_id }
    }
}
impl<'a> DeleteUploadEntityQuery<'a> {
    pub fn new(upload_entity_id: UploadEntityID<'a>) -> Self {
        Self { upload_entity_id }
    }
}
// Auth required
impl<A: LoggedIn> Query<A> for GetLibraryUploadAlbumQuery<'_> {
    type Output = GetLibraryUploadAlbum;
    type Method = PostMethod;
}
impl PostQuery for GetLibraryUploadAlbumQuery<'_> {
    fn header(&self) -> serde_json::Map<String, serde_json::Value> {
        serde_json::Map::from_iter([("browseId".to_string(), json!(self.upload_album_id))])
    }
    fn params(&self) -> Vec<(&str, Cow<str>)> {
        vec![]
    }
    fn path(&self) -> &str {
        "browse"
    }
}
// Auth required
impl<A: LoggedIn> Query<A> for GetLibraryUploadArtistQuery<'_> {
    type Output = Vec<TableListUploadSong>;
    type Method = PostMethod;
}
impl PostQuery for GetLibraryUploadArtistQuery<'_> {
    fn header(&self) -> serde_json::Map<String, serde_json::Value> {
        serde_json::Map::from_iter([("browseId".to_string(), json!(self.upload_artist_id))])
    }
    fn params(&self) -> Vec<(&str, Cow<str>)> {
        vec![]
    }
    fn path(&self) -> &str {
        "browse"
    }
}
// Auth required
impl<A: LoggedIn> Query<A> for GetLibraryUploadSongsQuery {
    type Output = Vec<TableListUploadSong>;
    type Method = PostMethod;
}
impl PostQuery for GetLibraryUploadSongsQuery {
    fn header(&self) -> serde_json::Map<String, serde_json::Value> {
        let params = get_sort_order_params(&self.sort_order);
        if let Some(params) = params {
            serde_json::Map::from_iter([
                (
                    "browseId".to_string(),
                    json!("FEmusic_library_privately_owned_tracks"),
                ),
                ("params".to_string(), json!(params)),
            ])
        } else {
            serde_json::Map::from_iter([(
                "browseId".to_string(),
                json!("FEmusic_library_privately_owned_tracks"),
            )])
        }
    }
    fn params(&self) -> Vec<(&str, Cow<str>)> {
        vec![]
    }
    fn path(&self) -> &str {
        "browse"
    }
}
// Auth required
impl<A: LoggedIn> Query<A> for GetLibraryUploadAlbumsQuery {
    type Output = Vec<UploadAlbum>;
    type Method = PostMethod;
}
impl PostQuery for GetLibraryUploadAlbumsQuery {
    fn header(&self) -> serde_json::Map<String, serde_json::Value> {
        let params = get_sort_order_params(&self.sort_order);
        if let Some(params) = params {
            serde_json::Map::from_iter([
                (
                    "browseId".to_string(),
                    json!("FEmusic_library_privately_owned_releases"),
                ),
                ("params".to_string(), json!(params)),
            ])
        } else {
            serde_json::Map::from_iter([(
                "browseId".to_string(),
                json!("FEmusic_library_privately_owned_releases"),
            )])
        }
    }
    fn params(&self) -> Vec<(&str, Cow<str>)> {
        vec![]
    }
    fn path(&self) -> &str {
        "browse"
    }
}
// Auth required
impl<A: LoggedIn> Query<A> for GetLibraryUploadArtistsQuery {
    type Output = Vec<UploadArtist>;
    type Method = PostMethod;
}
impl PostQuery for GetLibraryUploadArtistsQuery {
    fn header(&self) -> serde_json::Map<String, serde_json::Value> {
        let params = get_sort_order_params(&self.sort_order);
        if let Some(params) = params {
            serde_json::Map::from_iter([
                (
                    "browseId".to_string(),
                    json!("FEmusic_library_privately_owned_artists"),
                ),
                ("params".to_string(), json!(params)),
            ])
        } else {
            serde_json::Map::from_iter([(
                "browseId".to_string(),
                json!("FEmusic_library_privately_owned_artists"),
            )])
        }
    }
    fn params(&self) -> Vec<(&str, Cow<str>)> {
        vec![]
    }
    fn path(&self) -> &str {
        "browse"
    }
}
// Auth required
impl<A: LoggedIn> Query<A> for DeleteUploadEntityQuery<'_> {
    type Output = ();
    type Method = PostMethod;
}
impl PostQuery for DeleteUploadEntityQuery<'_> {
    fn header(&self) -> serde_json::Map<String, serde_json::Value> {
        serde_json::Map::from_iter([("entityId".to_string(), json!(self.upload_entity_id))])
    }
    fn params(&self) -> Vec<(&str, Cow<str>)> {
        vec![]
    }
    fn path(&self) -> &str {
        "music/delete_privately_owned_entity"
    }
}<|MERGE_RESOLUTION|>--- conflicted
+++ resolved
@@ -1,19 +1,16 @@
-<<<<<<< HEAD
+use super::library::{get_sort_order_params, GetLibrarySortOrder};
 use super::{
-    library::{get_sort_order_params, GetLibrarySortOrder},
-    PostMethod, PostQuery, Query,
+    get_sort_order_params, GetLibrarySortOrder, PostMethod, PostMethod, PostQuery, PostQuery,
+    Query, Query,
 };
-use crate::{
-    auth::LoggedIn,
-    common::{UploadAlbumID, UploadArtistID, UploadEntityID},
-    parse::{GetLibraryUploadAlbum, TableListUploadSong, UploadAlbum, UploadArtist},
+use crate::auth::{AuthToken, LoggedIn};
+use crate::common::{
+    UploadAlbumID, UploadAlbumID, UploadArtistID, UploadArtistID, UploadEntityID, UploadEntityID,
 };
-=======
-use super::{get_sort_order_params, GetLibrarySortOrder, PostMethod, PostQuery, Query};
-use crate::auth::AuthToken;
-use crate::common::{UploadAlbumID, UploadArtistID, UploadEntityID};
-use crate::parse::{GetLibraryUploadAlbum, TableListUploadSong, UploadAlbum, UploadArtist};
->>>>>>> e4d8a543
+use crate::parse::{
+    GetLibraryUploadAlbum, GetLibraryUploadAlbum, TableListUploadSong, TableListUploadSong,
+    UploadAlbum, UploadAlbum, UploadArtist, UploadArtist,
+};
 use serde_json::json;
 use std::borrow::Cow;
 
