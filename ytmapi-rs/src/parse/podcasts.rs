use super::{
    ParseFrom, RUN_TEXT, SECONDARY_SECTION_LIST_ITEM, STRAPLINE_RUNS, TAB_CONTENT, THUMBNAILS,
    THUMBNAIL_RENDERER, TITLE_TEXT, VISUAL_HEADER,
};
<<<<<<< HEAD
use crate::{
    common::{
        EpisodeID, LibraryStatus, PlaylistID, PodcastChannelID, PodcastChannelParams, PodcastID,
        Thumbnail,
    },
    nav_consts::{
        CAROUSEL, CAROUSEL_TITLE, DESCRIPTION, DESCRIPTION_SHELF, GRID_ITEMS, MMRLIR, MTRIR,
        MUSIC_SHELF, NAVIGATION_BROWSE, NAVIGATION_BROWSE_ID, PLAYBACK_DURATION_TEXT,
        PLAYBACK_PROGRESS_TEXT, RESPONSIVE_HEADER, SECTION_LIST, SECTION_LIST_ITEM,
        SINGLE_COLUMN_TAB, SUBTITLE, SUBTITLE3, SUBTITLE_RUNS, TITLE, TWO_COLUMN,
    },
    query::{
        GetChannelEpisodesQuery, GetChannelQuery, GetEpisodeQuery, GetNewEpisodesQuery,
        GetPodcastQuery,
    },
    Result,
=======
use crate::common::{
    EpisodeID, LibraryStatus, PodcastChannelID, PodcastChannelParams, PodcastID, Thumbnail,
};
use crate::nav_consts::{
    CAROUSEL, CAROUSEL_TITLE, DESCRIPTION, DESCRIPTION_SHELF, GRID_ITEMS, MMRLIR, MTRIR,
    MUSIC_SHELF, NAVIGATION_BROWSE, NAVIGATION_BROWSE_ID, PLAYBACK_DURATION_TEXT,
    PLAYBACK_PROGRESS_TEXT, RESPONSIVE_HEADER, SECTION_LIST, SECTION_LIST_ITEM, SINGLE_COLUMN_TAB,
    SUBTITLE, SUBTITLE_RUNS, TITLE, TWO_COLUMN,
>>>>>>> e4d8a543
};
use crate::query::{
    GetChannelEpisodesQuery, GetChannelQuery, GetEpisodeQuery, GetNewEpisodesQuery, GetPodcastQuery,
};
use crate::Result;
use const_format::concatcp;
use itertools::Itertools;
use json_crawler::{JsonCrawler, JsonCrawlerOwned};
use serde::{Deserialize, Serialize};

#[derive(PartialEq, Debug, Clone, Deserialize, Serialize)]
#[non_exhaustive]
pub struct GetPodcastChannel {
    pub title: String,
    pub thumbnails: Vec<Thumbnail>,
    pub episode_params: Option<PodcastChannelParams<'static>>,
    pub episodes: Vec<Episode>,
    pub podcasts: Vec<GetPodcastChannelPodcast>,
    pub playlists: Vec<GetPodcastChannelPlaylist>,
}
#[derive(PartialEq, Debug, Clone, Deserialize, Serialize)]
#[non_exhaustive]
pub struct Episode {
    pub title: String,
    pub description: String,
    pub total_duration: String,
    pub remaining_duration: String,
    pub date: String,
    pub episode_id: EpisodeID<'static>,
    pub thumbnails: Vec<Thumbnail>,
}
#[derive(PartialEq, Debug, Clone, Deserialize, Serialize)]
#[non_exhaustive]
pub struct GetPodcastChannelPodcast {
    pub title: String,
    pub channels: Vec<ParsedPodcastChannel>,
    pub podcast_id: PodcastID<'static>,
    pub thumbnails: Vec<Thumbnail>,
}
#[derive(PartialEq, Debug, Clone, Deserialize, Serialize)]
#[non_exhaustive]
pub struct GetPodcastChannelPlaylist {
    pub title: String,
    pub channel: ParsedPodcastChannel,
    pub playlist_id: PlaylistID<'static>,
    pub views: String,
    pub thumbnails: Vec<Thumbnail>,
}
#[derive(PartialEq, Debug, Clone, Deserialize, Serialize)]
// Intentionally not marked non_exhaustive - not expected to change.
pub struct ParsedPodcastChannel {
    pub name: String,
    pub id: Option<PodcastChannelID<'static>>,
}
#[derive(PartialEq, Debug, Clone, Deserialize, Serialize)]
// Intentionally not marked non_exhaustive - not expected to change.
pub enum IsSaved {
    Saved,
    NotSaved,
}
#[derive(Eq, PartialEq, Debug, Clone, Deserialize, Serialize, Hash)]
// Intentionally not marked non_exhaustive - not expected to change.
pub enum PodcastChannelTopResult {
    #[serde(rename = "Latest episodes")]
    Episodes,
    Podcasts,
    Playlists,
}
#[derive(PartialEq, Debug, Clone, Deserialize, Serialize)]
#[non_exhaustive]
pub struct GetPodcast {
    pub channels: Vec<ParsedPodcastChannel>,
    pub title: String,
    pub description: String,
    // TODO: How to add a podcast to library?
    pub library_status: LibraryStatus,
    pub episodes: Vec<Episode>,
}
#[derive(PartialEq, Debug, Clone, Deserialize, Serialize)]
#[non_exhaustive]
pub struct GetEpisode {
    pub podcast_name: String,
    pub podcast_id: PodcastID<'static>,
    pub title: String,
    pub date: String,
    pub total_duration: String,
    pub remaining_duration: String,
    pub saved: IsSaved,
    pub description: String,
}

// NOTE: This is technically the same page as the GetArtist page. It's possible
// this could be generalised.
impl ParseFrom<GetChannelQuery<'_>> for GetPodcastChannel {
    fn parse_from(p: crate::ProcessedResult<GetChannelQuery>) -> Result<Self> {
        fn parse_podcast(crawler: impl JsonCrawler) -> Result<GetPodcastChannelPodcast> {
            let mut podcast = crawler.navigate_pointer(MTRIR)?;
            let title = podcast.take_value_pointer(TITLE_TEXT)?;
            let podcast_id = podcast.take_value_pointer(NAVIGATION_BROWSE_ID)?;
            let thumbnails = podcast.take_value_pointer(THUMBNAIL_RENDERER)?;
            let channels = podcast
                .navigate_pointer(SUBTITLE_RUNS)?
                .try_into_iter()?
                .map(parse_podcast_channel)
                .collect::<Result<Vec<_>>>()?;
            Ok(GetPodcastChannelPodcast {
                title,
                channels,
                podcast_id,
                thumbnails,
            })
        }
        fn parse_playlist(crawler: impl JsonCrawler) -> Result<GetPodcastChannelPlaylist> {
            let mut podcast = crawler.navigate_pointer(MTRIR)?;
            let title = podcast.take_value_pointer(TITLE_TEXT)?;
            let playlist_id = podcast.take_value_pointer(NAVIGATION_BROWSE_ID)?;
            let thumbnails = podcast.take_value_pointer(THUMBNAIL_RENDERER)?;
            let views = podcast.take_value_pointer(SUBTITLE3)?;
            let channel =
                parse_podcast_channel(podcast.navigate_pointer(SUBTITLE_RUNS)?.navigate_index(2)?)?;
            Ok(GetPodcastChannelPlaylist {
                title,
                channel,
                thumbnails,
                playlist_id,
                views,
            })
        }
        let mut json_crawler = JsonCrawlerOwned::from(p);
        let mut header = json_crawler.borrow_pointer(VISUAL_HEADER)?;
        let title = header.take_value_pointer(TITLE_TEXT)?;
        let thumbnails = header.take_value_pointer(THUMBNAILS)?;
        let mut podcasts = Vec::new();
        let mut episodes = Vec::new();
        let mut playlists = Vec::new();
        let mut episode_params = None;
        // I spent a good few hours trying to make this declarative. It this stage this
        // seems to be more readable and more efficient. The best declarative approach I
        // could find used a collect into a HashMap and the process_results()
        // function...
        for carousel in json_crawler
            .borrow_pointer(concatcp!(SINGLE_COLUMN_TAB, SECTION_LIST))?
            .try_into_iter()?
            .map(|item| item.navigate_pointer(CAROUSEL))
        {
            let mut carousel = carousel?;
            match carousel
                .take_value_pointer::<PodcastChannelTopResult>(concatcp!(CAROUSEL_TITLE, "/text"))?
            {
                PodcastChannelTopResult::Episodes => {
                    episode_params = carousel.take_value_pointer(concatcp!(
                        CAROUSEL_TITLE,
                        NAVIGATION_BROWSE,
                        "/params"
                    ))?;
                    episodes = carousel
                        .navigate_pointer("/contents")?
                        .try_into_iter()?
                        .map(parse_episode)
                        .collect::<Result<_>>()?;
                }
                PodcastChannelTopResult::Podcasts => {
                    podcasts = carousel
                        .navigate_pointer("/contents")?
                        .try_into_iter()?
                        .map(parse_podcast)
                        .collect::<Result<_>>()?;
                }
                PodcastChannelTopResult::Playlists => {
                    playlists = carousel
                        .navigate_pointer("/contents")?
                        .try_into_iter()?
                        .map(parse_playlist)
                        .collect::<Result<_>>()?;
                }
            }
        }
        Ok(GetPodcastChannel {
            title,
            thumbnails,
            episode_params,
            episodes,
            podcasts,
            playlists,
        })
    }
}
impl ParseFrom<GetChannelEpisodesQuery<'_>> for Vec<Episode> {
    fn parse_from(p: crate::ProcessedResult<GetChannelEpisodesQuery>) -> Result<Self> {
        let json_crawler = JsonCrawlerOwned::from(p);
        json_crawler
            .navigate_pointer(concatcp!(SINGLE_COLUMN_TAB, SECTION_LIST_ITEM, GRID_ITEMS))?
            .try_into_iter()?
            .map(parse_episode)
            .collect()
    }
}
impl ParseFrom<GetPodcastQuery<'_>> for GetPodcast {
    fn parse_from(p: crate::ProcessedResult<GetPodcastQuery>) -> Result<Self> {
        let json_crawler = JsonCrawlerOwned::from(p);
        let mut two_column = json_crawler.navigate_pointer(TWO_COLUMN)?;
        let episodes = two_column
            .borrow_pointer(concatcp!(
                "/secondaryContents",
                SECTION_LIST_ITEM,
                MUSIC_SHELF,
                "/contents"
            ))?
            .try_into_iter()?
            .map(parse_episode)
            .collect::<Result<_>>()?;
        let mut responsive_header = two_column.navigate_pointer(concatcp!(
            TAB_CONTENT,
            SECTION_LIST_ITEM,
            RESPONSIVE_HEADER,
        ))?;
        let library_status = match responsive_header
            .take_value_pointer::<bool>("/buttons/1/toggleButtonRenderer/isToggled")?
        {
            true => LibraryStatus::InLibrary,
            false => LibraryStatus::NotInLibrary,
        };
        let channels = responsive_header
            .borrow_pointer(STRAPLINE_RUNS)?
            .try_into_iter()?
            .map(parse_podcast_channel)
            .collect::<Result<_>>()?;
        let mut description_shelf =
            responsive_header.navigate_pointer(concatcp!("/description", DESCRIPTION_SHELF))?;
        let description = description_shelf.take_value_pointer(DESCRIPTION)?;
        let title = description_shelf.take_value_pointer(concatcp!("/header", RUN_TEXT))?;
        Ok(GetPodcast {
            channels,
            title,
            description,
            library_status,
            episodes,
        })
    }
}
impl ParseFrom<GetEpisodeQuery<'_>> for GetEpisode {
    fn parse_from(p: crate::ProcessedResult<GetEpisodeQuery>) -> Result<Self> {
        let json_crawler = JsonCrawlerOwned::from(p);
        let mut two_column = json_crawler.navigate_pointer(TWO_COLUMN)?;
        let mut responsive_header = two_column.borrow_pointer(concatcp!(
            TAB_CONTENT,
            SECTION_LIST_ITEM,
            RESPONSIVE_HEADER,
        ))?;
        let title = responsive_header.take_value_pointer(TITLE_TEXT)?;
        let date = responsive_header.take_value_pointer(SUBTITLE)?;
        let total_duration = responsive_header.take_value_pointer(
            "/progress/musicPlaybackProgressRenderer/playbackProgressText/runs/1/text",
        )?;
        let remaining_duration = responsive_header.take_value_pointer(
            "/progress/musicPlaybackProgressRenderer/durationText/runs/1/text",
        )?;
        let saved = match responsive_header
            .take_value_pointer::<bool>("/buttons/0/toggleButtonRenderer/isToggled")?
        {
            true => IsSaved::Saved,
            false => IsSaved::NotSaved,
        };
        let mut strapline = responsive_header.navigate_pointer(concatcp!(STRAPLINE_RUNS, "/0"))?;
        let podcast_name = strapline.take_value_pointer("/text")?;
        let podcast_id = strapline.take_value_pointer(NAVIGATION_BROWSE_ID)?;
        let description = two_column
            .navigate_pointer(concatcp!(
                SECONDARY_SECTION_LIST_ITEM,
                DESCRIPTION_SHELF,
                "/description/runs"
            ))?
            .try_into_iter()?
            .map(|mut item| item.take_value_pointer::<String>("/text"))
            .process_results(|iter| iter.collect())?;
        Ok(GetEpisode {
            title,
            date,
            total_duration,
            remaining_duration,
            saved,
            description,
            podcast_name,
            podcast_id,
        })
    }
}
impl ParseFrom<GetNewEpisodesQuery> for Vec<Episode> {
    fn parse_from(p: crate::ProcessedResult<GetNewEpisodesQuery>) -> Result<Self> {
        let json_crawler = JsonCrawlerOwned::from(p);
        json_crawler
            .navigate_pointer(concatcp!(
                TWO_COLUMN,
                "/secondaryContents",
                SECTION_LIST_ITEM,
                MUSIC_SHELF,
                "/contents"
            ))?
            .try_into_iter()?
            .map(parse_episode)
            .collect()
    }
}

fn parse_podcast_channel(mut data: impl JsonCrawler) -> Result<ParsedPodcastChannel> {
    Ok(ParsedPodcastChannel {
        name: data.take_value_pointer("/text")?,
        id: data.take_value_pointer(NAVIGATION_BROWSE_ID).ok(),
    })
}

fn parse_episode(crawler: impl JsonCrawler) -> Result<Episode> {
    let mut episode = crawler.navigate_pointer(MMRLIR)?;
    let description = episode.take_value_pointer(DESCRIPTION)?;
    let total_duration = episode.take_value_pointer(PLAYBACK_DURATION_TEXT)?;
    let remaining_duration = episode.take_value_pointer(PLAYBACK_PROGRESS_TEXT)?;
    let date = episode.take_value_pointer(SUBTITLE)?;
    let thumbnails = episode.take_value_pointer(THUMBNAILS)?;
    let mut title_run = episode.navigate_pointer(TITLE)?;
    let title = title_run.take_value_pointer("/text")?;
    let episode_id = title_run.take_value_pointer(NAVIGATION_BROWSE_ID)?;
    Ok(Episode {
        title,
        description,
        total_duration,
        remaining_duration,
        date,
        episode_id,
        thumbnails,
    })
}

#[cfg(test)]
mod tests {
    use crate::auth::BrowserToken;
    use crate::common::{EpisodeID, PodcastChannelID, PodcastChannelParams, PodcastID, YoutubeID};
    use crate::query::{
        GetChannelEpisodesQuery, GetChannelQuery, GetEpisodeQuery, GetNewEpisodesQuery,
        GetPodcastQuery,
    };

    #[tokio::test]
    async fn test_get_channel() {
        parse_test!(
            "./test_json/get_channel_20240830.json",
            "./test_json/get_channel_20240830_output.txt",
            GetChannelQuery::new(PodcastChannelID::from_raw("")),
            BrowserToken
        );
    }
    #[tokio::test]
    async fn test_get_channel_episodes() {
        parse_test!(
            "./test_json/get_channel_episodes_20240830.json",
            "./test_json/get_channel_episodes_20240830_output.txt",
            GetChannelEpisodesQuery::new(
                PodcastChannelID::from_raw(""),
                PodcastChannelParams::from_raw("")
            ),
            BrowserToken
        );
    }
    #[tokio::test]
    async fn test_get_podcast() {
        parse_test!(
            "./test_json/get_podcast_20240830.json",
            "./test_json/get_podcast_20240830_output.txt",
            GetPodcastQuery::new(PodcastID::from_raw("")),
            BrowserToken
        );
    }
    #[tokio::test]
    async fn test_get_episode() {
        parse_test!(
            "./test_json/get_episode_20240830.json",
            "./test_json/get_episode_20240830_output.txt",
            GetEpisodeQuery::new(EpisodeID::from_raw("")),
            BrowserToken
        );
    }
    #[tokio::test]
    async fn test_get_new_episodes() {
        parse_test!(
            "./test_json/get_new_episodes_20240830.json",
            "./test_json/get_new_episodes_20240830_output.txt",
            GetNewEpisodesQuery,
            BrowserToken
        );
    }
}<|MERGE_RESOLUTION|>--- conflicted
+++ resolved
@@ -2,36 +2,24 @@
     ParseFrom, RUN_TEXT, SECONDARY_SECTION_LIST_ITEM, STRAPLINE_RUNS, TAB_CONTENT, THUMBNAILS,
     THUMBNAIL_RENDERER, TITLE_TEXT, VISUAL_HEADER,
 };
-<<<<<<< HEAD
-use crate::{
-    common::{
-        EpisodeID, LibraryStatus, PlaylistID, PodcastChannelID, PodcastChannelParams, PodcastID,
-        Thumbnail,
-    },
-    nav_consts::{
-        CAROUSEL, CAROUSEL_TITLE, DESCRIPTION, DESCRIPTION_SHELF, GRID_ITEMS, MMRLIR, MTRIR,
-        MUSIC_SHELF, NAVIGATION_BROWSE, NAVIGATION_BROWSE_ID, PLAYBACK_DURATION_TEXT,
-        PLAYBACK_PROGRESS_TEXT, RESPONSIVE_HEADER, SECTION_LIST, SECTION_LIST_ITEM,
-        SINGLE_COLUMN_TAB, SUBTITLE, SUBTITLE3, SUBTITLE_RUNS, TITLE, TWO_COLUMN,
-    },
-    query::{
-        GetChannelEpisodesQuery, GetChannelQuery, GetEpisodeQuery, GetNewEpisodesQuery,
-        GetPodcastQuery,
-    },
-    Result,
-=======
 use crate::common::{
-    EpisodeID, LibraryStatus, PodcastChannelID, PodcastChannelParams, PodcastID, Thumbnail,
+    EpisodeID, EpisodeID, LibraryStatus, LibraryStatus, PlaylistID, PodcastChannelID,
+    PodcastChannelID, PodcastChannelParams, PodcastChannelParams, PodcastID, PodcastID, Thumbnail,
+    Thumbnail,
 };
 use crate::nav_consts::{
-    CAROUSEL, CAROUSEL_TITLE, DESCRIPTION, DESCRIPTION_SHELF, GRID_ITEMS, MMRLIR, MTRIR,
-    MUSIC_SHELF, NAVIGATION_BROWSE, NAVIGATION_BROWSE_ID, PLAYBACK_DURATION_TEXT,
-    PLAYBACK_PROGRESS_TEXT, RESPONSIVE_HEADER, SECTION_LIST, SECTION_LIST_ITEM, SINGLE_COLUMN_TAB,
-    SUBTITLE, SUBTITLE_RUNS, TITLE, TWO_COLUMN,
->>>>>>> e4d8a543
+    CAROUSEL, CAROUSEL, CAROUSEL_TITLE, CAROUSEL_TITLE, DESCRIPTION, DESCRIPTION,
+    DESCRIPTION_SHELF, DESCRIPTION_SHELF, GRID_ITEMS, GRID_ITEMS, MMRLIR, MMRLIR, MTRIR, MTRIR,
+    MUSIC_SHELF, MUSIC_SHELF, NAVIGATION_BROWSE, NAVIGATION_BROWSE, NAVIGATION_BROWSE_ID,
+    NAVIGATION_BROWSE_ID, PLAYBACK_DURATION_TEXT, PLAYBACK_DURATION_TEXT, PLAYBACK_PROGRESS_TEXT,
+    PLAYBACK_PROGRESS_TEXT, RESPONSIVE_HEADER, RESPONSIVE_HEADER, SECTION_LIST, SECTION_LIST,
+    SECTION_LIST_ITEM, SECTION_LIST_ITEM, SINGLE_COLUMN_TAB, SINGLE_COLUMN_TAB, SUBTITLE, SUBTITLE,
+    SUBTITLE3, SUBTITLE_RUNS, SUBTITLE_RUNS, TITLE, TITLE, TWO_COLUMN, TWO_COLUMN,
 };
 use crate::query::{
-    GetChannelEpisodesQuery, GetChannelQuery, GetEpisodeQuery, GetNewEpisodesQuery, GetPodcastQuery,
+    GetChannelEpisodesQuery, GetChannelEpisodesQuery, GetChannelQuery, GetChannelQuery,
+    GetEpisodeQuery, GetEpisodeQuery, GetNewEpisodesQuery, GetNewEpisodesQuery, GetPodcastQuery,
+    GetPodcastQuery,
 };
 use crate::Result;
 use const_format::concatcp;
