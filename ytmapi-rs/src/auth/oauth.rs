use super::private::Sealed;
use super::{fallback_client_version, AuthToken};
use crate::client::Client;
use crate::error::{Error, Result};
use crate::parse::ProcessedResult;
use crate::process::RawResult;
use crate::query::{GetQuery, PostQuery, Query};
use crate::utils::constants::{
    OAUTH_CODE_URL, OAUTH_GRANT_URL, OAUTH_SCOPE, OAUTH_TOKEN_URL, OAUTH_USER_AGENT, USER_AGENT,
    YTM_API_URL, YTM_PARAMS, YTM_PARAMS_KEY, YTM_URL,
};
use reqwest::Url;
use serde::{Deserialize, Serialize};
use serde_json::json;
use std::borrow::Cow;
use std::time::{SystemTime, UNIX_EPOCH};

/// Since we detect oauth expiry on the client side, to reduce risk of race
/// conditions we refresh `REFRESH_S_BEFORE_EXPIRING` seconds before the token
/// is due to expire.
const REFRESH_S_BEFORE_EXPIRING: u64 = 60;

// The original reason for the two different structs was that we did not save
// the refresh token. But now we do, so consider simply making this only one
// struct. Otherwise the only difference is not including Scope which is not
// super relevant.
#[derive(Clone, Serialize, Deserialize, PartialEq, Eq, Hash)]
pub struct OAuthToken {
    token_type: String,
    access_token: String,
    refresh_token: String,
    expires_in: usize,
    request_time: SystemTime,
    client_id: String,
    client_secret: String,
}
// TODO: Lock down construction of this type.
#[derive(Clone, Deserialize)]
pub struct OAuthDeviceCode(String);

#[derive(Clone, Deserialize)]
struct GoogleOAuthToken {
    pub access_token: String,
    /// Currently it seems Google gives out these for around 6 min.
    pub expires_in: usize,
    pub refresh_token: String,
    // Unused currently - for future use
    #[allow(dead_code)]
    pub scope: String,
    pub token_type: String,
}
#[derive(Clone, Deserialize)]
struct GoogleOAuthRefreshToken {
    pub access_token: String,
    pub expires_in: usize,
    // Unused currently - for future use
    #[allow(dead_code)]
    pub scope: String,
    pub token_type: String,
}
#[derive(Clone, Deserialize)]
pub struct OAuthTokenGenerator {
    pub device_code: OAuthDeviceCode,
    pub expires_in: usize,
    pub interval: usize,
    pub user_code: String,
    pub verification_url: String,
}

impl OAuthToken {
    fn from_google_refresh_token(
        google_token: GoogleOAuthRefreshToken,
        request_time: SystemTime,
        refresh_token: String,
        client_id: String,
        client_secret: String,
    ) -> Self {
        // See comment above on OAuthToken
        let GoogleOAuthRefreshToken {
            access_token,
            expires_in,
            token_type,
            ..
        } = google_token;
        Self {
            token_type,
            refresh_token,
            access_token,
            request_time,
            expires_in,
            client_id,
            client_secret,
        }
    }
    fn from_google_token(
        google_token: GoogleOAuthToken,
        request_time: SystemTime,
        client_id: String,
        client_secret: String,
    ) -> Self {
        // See comment above on OAuthToken
        let GoogleOAuthToken {
            access_token,
            expires_in,
            token_type,
            refresh_token,
            ..
        } = google_token;
        Self {
            token_type,
            refresh_token,
            access_token,
            request_time,
            expires_in,
            client_id,
            client_secret,
        }
    }
}

impl OAuthDeviceCode {
    pub fn new(code: String) -> Self {
        Self(code)
    }
    pub fn get_code(&self) -> &str {
        &self.0
    }
}

impl Sealed for OAuthToken {}
impl AuthToken for OAuthToken {
<<<<<<< HEAD
    fn process_response<Q: Query<Self>>(
        raw: RawResult<Q, Self>,
    ) -> Result<crate::parse::ProcessedResult<Q>> {
        let processed = ProcessedResult::try_from(raw)?;
        // Guard against error codes in json response.
        // TODO: Add a test for this
        if let Some(error) = processed.get_json().pointer("/error") {
            let Some(code) = error.pointer("/code").and_then(|v| v.as_u64()) else {
                return Err(Error::response("API reported an error but no code"));
            };
            let message = error
                .pointer("/message")
                .and_then(|s| s.as_str())
                .map(|s| s.to_string())
                .unwrap_or_default();
            return Err(Error::other_code(code, message));
        }
        Ok(processed)
    }
    fn headers(&self) -> Result<impl IntoIterator<Item = (&str, Cow<str>)>> {
        let request_time_unix = self.request_time.duration_since(UNIX_EPOCH)?.as_secs();
        let now_unix = SystemTime::now().duration_since(UNIX_EPOCH)?.as_secs();
        // TODO: Better handling for expiration case.
        if now_unix + 3600 > request_time_unix + self.expires_in as u64 {
            return Err(Error::oauth_token_expired(self));
        }
        Ok([
            // TODO: Confirm if parsing for expired user agent also relevant here.
            ("User-Agent", USER_AGENT.into()),
            ("X-Origin", YTM_URL.into()),
            ("Content-Type", "application/json".into()),
            (
                "Authorization",
                format!("{} {}", self.token_type, self.access_token).into(),
            ),
            ("X-Goog-Request-Time", request_time_unix.to_string().into()),
        ])
    }
    fn client_version(&self) -> Cow<str> {
        let now_datetime: chrono::DateTime<chrono::Utc> = SystemTime::now().into();
        fallback_client_version(&now_datetime).into()
=======
    async fn raw_query_post<'a, Q: PostQuery + Query<Self>>(
        &self,
        client: &Client,
        query: &'a Q,
    ) -> Result<RawResult<'a, Q, OAuthToken>> {
        let url = format!("{YTM_API_URL}{}{YTM_PARAMS}{YTM_PARAMS_KEY}", query.path());
        let now_datetime: chrono::DateTime<chrono::Utc> = SystemTime::now().into();
        let client_version = format!("1.{}.01.00", now_datetime.format("%Y%m%d"));
        let mut body = json!({
            "context" : {
                "client" : {
                    "clientName" : "WEB_REMIX",
                    "clientVersion" : client_version,
                },
            },
        });
        if let Some(body) = body.as_object_mut() {
            body.append(&mut query.header());
        } else {
            unreachable!("Body created in this function as an object")
        };
        let result = client
            .post_query(url, self.headers()?, &body, &query.params())
            .await?;
        let result = RawResult::from_raw(result, query);
        Ok(result)
    }
    async fn raw_query_get<'a, Q: GetQuery + Query<Self>>(
        &self,
        client: &Client,
        query: &'a Q,
    ) -> Result<RawResult<'a, Q, Self>> {
        let url = Url::parse_with_params(query.url(), query.params())
            .map_err(|e| Error::web(format!("{e}")))?;
        let result = client
            .get_query(url, self.headers()?, &query.params())
            .await?;
        let result = RawResult::from_raw(result, query);
        Ok(result)
    }
    fn deserialize_json<Q: Query<Self>>(
        raw: RawResult<Q, Self>,
    ) -> Result<crate::parse::ProcessedResult<Q>> {
        let processed = ProcessedResult::try_from(raw)?;
        // Guard against error codes in json response.
        // TODO: Add a test for this
        if let Some(error) = processed.get_json().pointer("/error") {
            let Some(code) = error.pointer("/code").and_then(|v| v.as_u64()) else {
                return Err(Error::response("API reported an error but no code"));
            };
            let message = error
                .pointer("/message")
                .and_then(|s| s.as_str())
                .map(|s| s.to_string())
                .unwrap_or_default();
            return Err(Error::other_code(code, message));
        }
        Ok(processed)
>>>>>>> 78c55b9f
    }
}

impl OAuthToken {
    pub async fn from_code(
        client: &Client,
        code: OAuthDeviceCode,
        client_id: impl Into<String>,
        client_secret: impl Into<String>,
    ) -> Result<OAuthToken> {
        let client_id = client_id.into();
        let client_secret = client_secret.into();
        let body = json!({
            "client_secret" : &client_secret,
            "grant_type" : OAUTH_GRANT_URL,
            "code" : code.get_code(),
            "client_id" : &client_id
        });
        let headers = [("User-Agent", OAUTH_USER_AGENT.into())];
        let result = client
            .post_json_query(OAUTH_TOKEN_URL, headers, &body, &())
            .await?;
        let google_token: GoogleOAuthToken =
            serde_json::from_str(&result.text).map_err(|_| Error::response(&result.text))?;
        Ok(OAuthToken::from_google_token(
            google_token,
            SystemTime::now(),
            client_id,
            client_secret,
        ))
    }
    pub async fn refresh(&self, client: &Client) -> Result<OAuthToken> {
        let body = json!({
            "grant_type" : "refresh_token",
            "refresh_token" : self.refresh_token,
            "client_secret" : self.client_secret,
            "client_id" : self.client_id
        });
        let headers = [("User-Agent", OAUTH_USER_AGENT.into())];
        let result = client
            .post_json_query(OAUTH_TOKEN_URL, headers, &body, &())
            .await?;
        let google_token: GoogleOAuthRefreshToken = serde_json::from_str(&result.text)
            .map_err(|e| Error::unable_to_serialize_oauth(&result.text, e))?;
        Ok(OAuthToken::from_google_refresh_token(
            google_token,
            SystemTime::now(),
            // TODO: Remove clone.
            self.refresh_token.clone(),
            self.client_id.clone(),
            self.client_secret.clone(),
        ))
    }
    fn headers(&self) -> Result<impl IntoIterator<Item = (&str, Cow<str>)>> {
        let request_time_unix = self.request_time.duration_since(UNIX_EPOCH)?.as_secs();
        let now_unix = SystemTime::now().duration_since(UNIX_EPOCH)?.as_secs();
        // TODO: Better handling for expiration case.
        if now_unix + REFRESH_S_BEFORE_EXPIRING > request_time_unix + self.expires_in as u64 {
            return Err(Error::oauth_token_expired(self));
        }
        Ok([
            // TODO: Confirm if parsing for expired user agent also relevant here.
            ("User-Agent", USER_AGENT.into()),
            ("X-Origin", YTM_URL.into()),
            ("Content-Type", "application/json".into()),
            (
                "Authorization",
                format!("{} {}", self.token_type, self.access_token).into(),
            ),
            ("X-Goog-Request-Time", request_time_unix.to_string().into()),
        ])
    }
}

impl OAuthTokenGenerator {
    pub async fn new(client: &Client, client_id: impl Into<String>) -> Result<OAuthTokenGenerator> {
        let body = json!({
            "scope" : OAUTH_SCOPE,
            "client_id" : client_id.into()
        });
        let headers = [("User-Agent", OAUTH_USER_AGENT.into())];
        let result_text = client
            .post_json_query(OAUTH_CODE_URL, headers, &body, &())
            .await?
            .text;
        serde_json::from_str(&result_text).map_err(|_| Error::response(&result_text))
    }
}
// Don't use default Debug implementation for OAuthToken - contents are
// private
// TODO: Display some fields, such as time.
impl std::fmt::Debug for OAuthToken {
    fn fmt(&self, f: &mut std::fmt::Formatter<'_>) -> std::fmt::Result {
        write!(f, "Private OAuthToken")
    }
}<|MERGE_RESOLUTION|>--- conflicted
+++ resolved
@@ -129,7 +129,6 @@
 
 impl Sealed for OAuthToken {}
 impl AuthToken for OAuthToken {
-<<<<<<< HEAD
     fn process_response<Q: Query<Self>>(
         raw: RawResult<Q, Self>,
     ) -> Result<crate::parse::ProcessedResult<Q>> {
@@ -171,66 +170,6 @@
     fn client_version(&self) -> Cow<str> {
         let now_datetime: chrono::DateTime<chrono::Utc> = SystemTime::now().into();
         fallback_client_version(&now_datetime).into()
-=======
-    async fn raw_query_post<'a, Q: PostQuery + Query<Self>>(
-        &self,
-        client: &Client,
-        query: &'a Q,
-    ) -> Result<RawResult<'a, Q, OAuthToken>> {
-        let url = format!("{YTM_API_URL}{}{YTM_PARAMS}{YTM_PARAMS_KEY}", query.path());
-        let now_datetime: chrono::DateTime<chrono::Utc> = SystemTime::now().into();
-        let client_version = format!("1.{}.01.00", now_datetime.format("%Y%m%d"));
-        let mut body = json!({
-            "context" : {
-                "client" : {
-                    "clientName" : "WEB_REMIX",
-                    "clientVersion" : client_version,
-                },
-            },
-        });
-        if let Some(body) = body.as_object_mut() {
-            body.append(&mut query.header());
-        } else {
-            unreachable!("Body created in this function as an object")
-        };
-        let result = client
-            .post_query(url, self.headers()?, &body, &query.params())
-            .await?;
-        let result = RawResult::from_raw(result, query);
-        Ok(result)
-    }
-    async fn raw_query_get<'a, Q: GetQuery + Query<Self>>(
-        &self,
-        client: &Client,
-        query: &'a Q,
-    ) -> Result<RawResult<'a, Q, Self>> {
-        let url = Url::parse_with_params(query.url(), query.params())
-            .map_err(|e| Error::web(format!("{e}")))?;
-        let result = client
-            .get_query(url, self.headers()?, &query.params())
-            .await?;
-        let result = RawResult::from_raw(result, query);
-        Ok(result)
-    }
-    fn deserialize_json<Q: Query<Self>>(
-        raw: RawResult<Q, Self>,
-    ) -> Result<crate::parse::ProcessedResult<Q>> {
-        let processed = ProcessedResult::try_from(raw)?;
-        // Guard against error codes in json response.
-        // TODO: Add a test for this
-        if let Some(error) = processed.get_json().pointer("/error") {
-            let Some(code) = error.pointer("/code").and_then(|v| v.as_u64()) else {
-                return Err(Error::response("API reported an error but no code"));
-            };
-            let message = error
-                .pointer("/message")
-                .and_then(|s| s.as_str())
-                .map(|s| s.to_string())
-                .unwrap_or_default();
-            return Err(Error::other_code(code, message));
-        }
-        Ok(processed)
->>>>>>> 78c55b9f
     }
 }
 
