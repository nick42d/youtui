--- conflicted
+++ resolved
@@ -73,8 +73,6 @@
                     .await
                     .expect("Expected query to run succesfully under browser auth");
             }
-<<<<<<< HEAD
-=======
             $(#[$m])*
             #[tokio::test]
             async fn [<$fname _oauth>]() {
@@ -83,7 +81,6 @@
                     .await
                     .expect("Expected query to run succesfully under oauth");
             }
->>>>>>> 78c55b9f
         }
     };
 }
@@ -113,8 +110,6 @@
                     .await
                     .expect("Expected query to run succesfully without auth");
             }
-<<<<<<< HEAD
-=======
             $(#[$m])*
             #[tokio::test]
             async fn [<$fname _oauth>]() {
@@ -123,7 +118,6 @@
                     .await
                     .expect("Expected query to run succesfully under oauth");
             }
->>>>>>> 78c55b9f
         }
     };
 }
@@ -167,8 +161,6 @@
                     .await
                     .expect("Expected all results from stream to succeed without auth");
             }
-<<<<<<< HEAD
-=======
             $(#[$m])*
             #[tokio::test]
             async fn [<$fname _oauth>]() {
@@ -184,7 +176,6 @@
                     .await
                     .expect("Expected all results from oauth stream to suceed");
             }
->>>>>>> 78c55b9f
         }
     };
 }
@@ -213,8 +204,6 @@
                     .await
                     .expect("Expected all results from browser stream to suceed");
             }
-<<<<<<< HEAD
-=======
             $(#[$m])*
             #[tokio::test]
             async fn [<$fname _oauth>]() {
@@ -230,7 +219,6 @@
                     .await
                     .expect("Expected all results from oauth stream to suceed");
             }
->>>>>>> 78c55b9f
         }
     };
 }