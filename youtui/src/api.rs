//! Module to allow dynamic use of the generic 'YtMusic' struct at runtime.
use crate::{config::AuthType, error::Error, Result};
use ytmapi_rs::{
<<<<<<< HEAD
    auth::{BrowserToken, OAuthToken},
=======
    auth::{AuthToken, BrowserToken, OAuthToken},
>>>>>>> a5374c1d
    query::Query,
    YtMusic,
};

#[derive(Debug, Clone)]
pub enum DynamicYtMusic {
    Browser(YtMusic<BrowserToken>),
    OAuth(YtMusic<OAuthToken>),
}

impl DynamicYtMusic {
    pub async fn query<Q, O>(&self, query: Q) -> Result<O>
    where
        Q: Query<BrowserToken, Output = O>,
        Q: Query<OAuthToken, Output = O>,
    {
        Ok(match self {
            DynamicYtMusic::Browser(yt) => yt.query(query).await?,
            DynamicYtMusic::OAuth(yt) => yt.query(query).await?,
        })
    }
    pub async fn browser_query<Q>(&self, query: Q) -> Result<Q::Output>
    where
        Q: Query<BrowserToken>,
    {
        Ok(match self {
            DynamicYtMusic::Browser(yt) => yt.query(query).await?,
            DynamicYtMusic::OAuth(_) => {
                return Err(Error::new_wrong_auth_token_error_browser(
                    query,
                    AuthType::OAuth,
                ))
            }
        })
    }
    pub async fn oauth_query<Q>(&self, query: Q) -> Result<Q::Output>
    where
        Q: Query<OAuthToken>,
    {
        Ok(match self {
            DynamicYtMusic::Browser(_) => {
                return Err(Error::new_wrong_auth_token_error_oauth(
                    query,
                    AuthType::Browser,
                ))
            }
            DynamicYtMusic::OAuth(yt) => yt.query(query).await?,
        })
    }
    pub async fn query_source<Q, O>(&self, query: Q) -> Result<String>
    where
        Q: Query<BrowserToken, Output = O>,
        Q: Query<OAuthToken, Output = O>,
    {
        Ok(match self {
            DynamicYtMusic::Browser(yt) => {
                yt.raw_query(query).await.map(|r| r.destructure_json())?
            }
            DynamicYtMusic::OAuth(yt) => yt.raw_query(query).await.map(|r| r.destructure_json())?,
        })
    }
    pub async fn browser_query_source<Q>(&self, query: Q) -> Result<String>
    where
        Q: Query<BrowserToken>,
    {
        Ok(match self {
            DynamicYtMusic::Browser(yt) => {
                yt.raw_query(query).await.map(|r| r.destructure_json())?
            }
            DynamicYtMusic::OAuth(_) => {
                return Err(Error::new_wrong_auth_token_error_browser(
                    query,
                    AuthType::OAuth,
                ))
            }
        })
    }
    pub async fn oauth_query_source<Q>(&self, query: Q) -> Result<String>
    where
        Q: Query<OAuthToken>,
    {
        Ok(match self {
            DynamicYtMusic::Browser(_) => {
                return Err(Error::new_wrong_auth_token_error_oauth(
                    query,
                    AuthType::Browser,
                ))
            }
            DynamicYtMusic::OAuth(yt) => yt.raw_query(query).await.map(|r| r.destructure_json())?,
        })
    }
}<|MERGE_RESOLUTION|>--- conflicted
+++ resolved
@@ -1,11 +1,7 @@
 //! Module to allow dynamic use of the generic 'YtMusic' struct at runtime.
 use crate::{config::AuthType, error::Error, Result};
 use ytmapi_rs::{
-<<<<<<< HEAD
-    auth::{BrowserToken, OAuthToken},
-=======
     auth::{AuthToken, BrowserToken, OAuthToken},
->>>>>>> a5374c1d
     query::Query,
     YtMusic,
 };
